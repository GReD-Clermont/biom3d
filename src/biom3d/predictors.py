#---------------------------------------------------------------------------
# model predictors
# these functions returns the model predictions for a single input 
# TODO: re-structure with classes maybe?
#---------------------------------------------------------------------------

import torch 
import torchio as tio
import numpy as np
from skimage.io import imread
from tqdm import tqdm
# from scipy.ndimage.filters import gaussian_filter

from biom3d.utils import keep_biggest_volume_centered, adaptive_imread, resize_3d, keep_big_volumes

#---------------------------------------------------------------------------
# model predictor for segmentation

def load_img_seg(fname):
    """
<<<<<<< HEAD
=======
    *Segmentation Predictor V1*
    
>>>>>>> 3608a729
    Load and preprocess a single image for segmentation prediction.

    Parameters
    ----------
    fname : str
        Path to the image file.

    Returns
    -------
<<<<<<< HEAD
    Tensor
=======
    torch.Tensor
>>>>>>> 3608a729
        Preprocessed image as a PyTorch tensor.
    """
    img = imread(fname)

    # normalize
    img = (img - img.min()) / (img.max() - img.min())
    
    # to tensor
    img = torch.tensor(img, dtype=torch.float)

    # expand dim
    img = torch.unsqueeze(img, dim=0)
    img = torch.unsqueeze(img, dim=0)

    return img

def seg_predict(
    img_path,
    model,
    return_logit=False,
    ):
    """
<<<<<<< HEAD
    for one image path, load the image, compute the model prediction, return the prediction
=======
    *Segmentation Predictor V1*

    For one image path, load the image, compute the model prediction, return the prediction.
>>>>>>> 3608a729
    
    Parameters
    ----------
    img_path : str
        Path to the image file.
<<<<<<< HEAD
    model : 
=======
    model : torch.nn.Module
>>>>>>> 3608a729
        The segmentation model.
    return_logit : bool, optional
        If True, return the raw logit instead of the post-processed output.

    Returns
    -------
<<<<<<< HEAD
   
=======
    numpy.ndarray
>>>>>>> 3608a729
        The predicted segmentation mask or logit.
    """
    img = load_img_seg(img_path)
    model.eval()
    with torch.no_grad():
        if torch.cuda.is_available():
            img = img.cuda()
        logit = model(img)[0][0]

    if return_logit: return logit.cpu().detach().numpy()

    out = (torch.sigmoid(logit)>0.5).int()*255
    return out.cpu().detach().numpy()

def seg_predict_old(img, model, return_logit=False):
    """
<<<<<<< HEAD
    function to predict the segmentation for a single image.

    Parameters
    ----------
    img : 
        Image for prediction.
    model : 
=======
    *Segmentation Predictor V0*

    For one image path, load the image, compute the model prediction, return the prediction.
    
    Parameters
    ----------
    img_path : str
        Path to the image file.
    model : torch.nn.Module
>>>>>>> 3608a729
        The segmentation model.
    return_logit : bool, optional
        If True, return the raw logit instead of the post-processed output.

    Returns
    -------
<<<<<<< HEAD
  
=======
    numpy.ndarray
>>>>>>> 3608a729
        The predicted segmentation mask or logit.
    """
    model.eval()
    with torch.no_grad():
        if torch.cuda.is_available():
            img = img.cuda()
        img = torch.unsqueeze(img, 0)
        logit = model(img)[0]

    if return_logit: return logit.cpu().detach().numpy()

    out = (torch.sigmoid(logit)>0.5).int()*255
    return out.cpu().detach().numpy()

#---------------------------------------------------------------------------
# model predictor for segmentation with patches

class LoadImgPatch:
    """
<<<<<<< HEAD
    Class to load and preprocess an image for patch-based segmentation prediction.
=======
    Class to load and preprocess an image for TorchIO-like patch-based segmentation prediction.
>>>>>>> 3608a729

    Parameters
    ----------
    fname : str
        Path to the image file.
    patch_size : tuple of int
        Size of the patches.
    median_spacing : list, optional
        Spacing to resample the image.
    clipping_bounds : list, optional
        Bounds for clipping the intensity values.
    intensity_moments : list, optional
        Moments for intensity normalization.
<<<<<<< HEAD

    Methods
    -------
    get_gridsampler():
        Prepare image for model prediction and return a tio.data.GridSampler.
    post_process(logit):
        Post-process the model output.
=======
>>>>>>> 3608a729
    """
    def __init__(
        self,
        fname,
        patch_size=(64,64,32),
        median_spacing=[],
        clipping_bounds=[],
        intensity_moments=[],
        ):
        
        
        
        self.fname = fname
        self.patch_size = np.array(patch_size)
        self.median_spacing = np.array(median_spacing)
        self.clipping_bounds = clipping_bounds
        self.intensity_moments = intensity_moments
        
        # prepare image
        # load the image
        img,metadata = adaptive_imread(self.fname)
        self.spacing = None if not 'spacing' in metadata.keys() else metadata['spacing']

        # store img shape (for post processing)
        self.img_shape = img.shape
        print("image shape: ",self.img_shape)
        
        # expand image dim
        if len(img.shape)==3:
            img = np.expand_dims(img, 0)
        elif len(img.shape)==4:
            # we consider as the channel dimension, the smallest dimension
            # it should be either the first or the last dim
            # if it is the last dim, then we move it to the first
            if np.argmin(img.shape)==3:
                img = np.moveaxis(img, -1, 0)
            elif np.argmin(img.shape)!=0:
                print("[Error] Invalid image shape:", img.shape)
        else:
            print("[Error] Invalid image shape:", img.shape)
    
        # preprocessing: resampling, clipping, z-normalization
        # resampling if needed
        if len(self.median_spacing)>0:
            resample = (self.median_spacing/self.spacing)[::-1] # transpose the dimension
            if resample.sum() > 0.1: # otherwise no need of spacing 
                sub = tio.Subject(img=tio.ScalarImage(tensor=img))
                sub = tio.Resample(resample)(sub)
                img = sub.img.numpy()
                print("Resampling required! From {} to {}".format(self.img_shape, img.shape))

        # clipping if needed
        if len(self.clipping_bounds)>0:
            img = np.clip(img, self.clipping_bounds[0], self.clipping_bounds[1])

        # normalize 
        if len(self.intensity_moments)>0:
            img = (img-self.intensity_moments[0])/self.intensity_moments[1]
        else:
            img = (img-img.mean())/img.std()

        # convert to tensor of float
        self.img = torch.from_numpy(img).float()
        
    def get_gridsampler(self):
        """
        Prepare image for model prediction and return a tio.data.GridSampler.

        Returns
        -------
        tio.data.GridSampler
            TorchIO GridSampler.
        """
        # define the grid sampler 
        patch_overlap = np.maximum(self.patch_size//2, self.patch_size-np.array(self.img_shape))
        patch_overlap = np.ceil(patch_overlap/2).astype(int)*2
        sub = tio.Subject(img=tio.ScalarImage(tensor=self.img))
        sampler= tio.data.GridSampler(subject=sub, 
                                patch_size=self.patch_size, 
                                patch_overlap=patch_overlap,
                                padding_mode='constant')
        return sampler
    
    def post_process(self, logit):
        """
        Resampling back the image after model prediction.

        Parameters
        ----------
        logit : torch.Tensor
            Model output.
        
        Returns
        -------
        torch.Tensor
            Resampled logit.
        """
        if len(self.median_spacing)==0:
            return logit 
        
        resample = (self.spacing/self.median_spacing)[::-1] # transpose the dimension
        if resample.sum() > 0.1:
            sub = tio.Subject(img=tio.ScalarImage(tensor=logit))
            sub = tio.Resample(resample)(sub)
            
            # if the image has not the right size still, then try to crop it first
            if not np.array_equal(sub.img.shape[1:], self.img_shape):
                img = sub.img.tensor
                x,y,z = self.img_shape
                img = img[:,:x,:y,:z]
                
            # if the image has still not the right size still, then resize it
            if not np.array_equal(sub.img.shape[1:], self.img_shape):
                sub = tio.Resize(self.img_shape)(sub)
                img = sub.img.tensor
            return img
        else:
            return logit

def seg_predict_patch(
    img_path,
    model,
    return_logit=False,
    patch_size=None,
    tta=False,          # test time augmentation 
    median_spacing=[],
    clipping_bounds=[],
    intensity_moments=[],
    use_softmax=False,
    force_softmax=False,
    num_workers=4,
    enable_autocast=True, 
    keep_biggest_only=False,
    ):
    """
<<<<<<< HEAD
    for one image path, load the image, compute the model prediction, return the prediction
=======
    *Segmentation Predictor V1-TorchIO*

    For one image path, load the image, compute the model prediction, return the prediction.
>>>>>>> 3608a729
    
    Parameters
    ----------
    img_path : str
        Path to the image file.
<<<<<<< HEAD
    model : 
        The segmentation model.
    return_logit : bool, optional
        If True, return the raw logit instead of the post-processed output.
    patch_size : tuple of int, optional
        Size of the patches for processing.
    tta : bool, optional
        If True, apply test time augmentation.
    median_spacing : list, optional
        Spacing to resample the image.
    clipping_bounds : list, optional
        Bounds for clipping the intensity values.
    intensity_moments : list, optional
        Moments for intensity normalization.
    use_softmax, force_softmax : bool, optional
        Flags for softmax processing.
    num_workers : int, optional
        Number of workers for data loading.
    enable_autocast : bool, optional
        Enable mixed precision.
    keep_biggest_only : bool, optional
=======
    model : torch.nn.Module
        The segmentation model.
    return_logit : bool, default=False
        If True, return the raw logit instead of the post-processed output.
    patch_size : tuple of int, default=None
        Size of the patches for processing.
    tta : bool, default=False
        If True, apply test time augmentation.
    median_spacing : list, default=[]
        Spacing to resample the image.
    clipping_bounds : list, default=[]
        Bounds for clipping the intensity values.
    intensity_moments : list, default=[]
        Moments for intensity normalization.
    use_softmax : bool, default=False
        Flag for softmax processing.
    force_softmax : bool, default=False
        Flag to output a softmax-like output even if the model output is sigmoid-like.
    num_workers : int, default=4
        Number of workers for data loading.
    enable_autocast : bool, default=True
        Enable mixed precision.
    keep_biggest_only : bool, default=False
>>>>>>> 3608a729
        If True, keep only the biggest volume in the output.

    Returns
    -------
<<<<<<< HEAD

=======
    numpy.ndarray
>>>>>>> 3608a729
        The predicted segmentation mask or logit.
    """

    device = 'cuda' if torch.cuda.is_available() else 'cpu'
    enable_autocast = torch.cuda.is_available() and enable_autocast # tmp, autocast seems to work only with gpu for now... 
    print('AMP {}'.format('enabled' if enable_autocast else 'disabled'))

    img_loader = LoadImgPatch(
        img_path,
        patch_size,
        median_spacing,
        clipping_bounds,
        intensity_moments,
    )

    img = img_loader.get_gridsampler()

    model.eval()
    with torch.no_grad():
        pred_aggr = tio.inference.GridAggregator(img, overlap_mode='hann')
        patch_loader = torch.utils.data.DataLoader(
            img, 
            batch_size=2, 
            drop_last=False, 
            shuffle  =False, 
            num_workers=num_workers, 
            pin_memory =True)

        for patch in tqdm(patch_loader):
            X = patch['img'][tio.DATA]
            if torch.cuda.is_available():
                X = X.cuda()
            
            if tta: # test time augmentation: flip around each axis
                with torch.autocast(device, enabled=enable_autocast):
                    pred=model(X).cpu()
                
                # flipping tta
                dims = [[2],[3],[4]]
                for i in range(len(dims)):
                    X_flip = torch.flip(X,dims=dims[i])

                    with torch.autocast(device, enabled=enable_autocast):
                        pred_flip = model(X_flip)
                        pred += torch.flip(pred_flip, dims=dims[i]).cpu()
                    
                    del X_flip, pred_flip
                
                pred = pred/(len(dims)+1)
                del X
            else:
                with torch.autocast(device, enabled=enable_autocast):
                    pred=model(X).cpu()
                    del X

            pred_aggr.add_batch(pred, patch[tio.LOCATION])
        
        print("Prediction done!")

        print("Aggregation...")
        logit = pred_aggr.get_output_tensor().float()
        print("Aggregation done!")
    
    if torch.cuda.is_available():
        torch.cuda.empty_cache()

    # post-processing:
    print("Post-processing...")
    logit = img_loader.post_process(logit)

    if return_logit: 
        print("Post-processing done!")
        return logit

    if use_softmax:
        out = (logit.softmax(dim=0).argmax(dim=0)).int()
    elif force_softmax:
        # if the training has been done with a sigmoid activation and we want to export a softmax
        # it is possible to use `force_softmax` argument
        sigmoid = (logit.sigmoid()>0.5).int()
        softmax = (logit.softmax(dim=0).argmax(dim=0)).int()+1
        cond = sigmoid.max(dim=0).values
        out = torch.where(cond>0, softmax, 0)
    else:
        out = (logit.sigmoid()>0.5).int()
    out = out.numpy()

    # TODO: the function below is too slow
    if keep_biggest_only:
        if len(out.shape)==3:
            out = keep_biggest_volume_centered(out)
        elif len(out.shape)==4:
            tmp = []
            for i in range(out.shape[0]):
                tmp += [keep_biggest_volume_centered(out[i])]
            out = np.array(tmp)

    out = out.astype(np.byte) 
    print("Post-processing done!")
    print("Output shape:",out.shape)
    return out

#---------------------------------------------------------------------------
# new predictor

def seg_predict_patch_2(
    img,
    original_shape,
    model,
    patch_size,
    conserve_size=False,
    tta=False,          # test time augmentation 
    num_workers=4,
    enable_autocast=True, 
    use_softmax=True,   # DEPRECATED!
    keep_biggest_only=False, # DEPRECATED!
    **kwargs, # just for handling other image metadata
    ):
    """
<<<<<<< HEAD
    for one image, compute the model prediction, return the predicted logit
    
    Parameters
    ----------
    img : 
        The image to predict.
=======
    *Segmentation Predictor V2*

    For one image, compute the model prediction, return the predicted logit.

    Image are supposed to be preprocessed already, which is doable using biom3d.preprocess.seg_preprocessor.
    
    Parameters
    ----------
    img : numpy.ndarray
        The preprocessed image to predict.
>>>>>>> 3608a729
    original_shape : tuple
        Original shape of the image.
    model : torch.nn.Module
        The segmentation model.
<<<<<<< HEAD
    conserve_size : bool
        Force the logit to be the same size as the input
    patch_size : tuple of int, optional
        Size of the patches for processing.
    tta : bool 
        Test time augmentation
    num_workers : int, optional
        Number of workers 
    enable_autocast : bool
    use_softmax : bool 
        Enable softmax
    keep_biggest_only : bool
        When true keeps the biggest object only in the output.
=======
    patch_size : tuple of int
        Size of the patch used during training.
    conserve_size : bool, default=False
        Force the logit to be the same size as the input. May be used if intended to not use post-processing.
    tta : bool, default=False
        Test time augmentation.
    num_workers : int, default=4
        Number of workers.
    enable_autocast : bool, default=True
        Whether to use half-precision.
    use_softmax : bool, default=True
        [DEPRECATED!] Whether softmax activation has been used for training.
    keep_biggest_only : bool, default=True
        [DEPRECATED!] When true keeps the biggest object only in the output image.
>>>>>>> 3608a729
        
      
    Returns
    -------
<<<<<<< HEAD
  
=======
    numpy.ndarray
>>>>>>> 3608a729
        The predicted segmentation mask or logit.
    """
    device = 'cuda' if torch.cuda.is_available() else 'cpu'
    enable_autocast = torch.cuda.is_available() and enable_autocast # tmp, autocast seems to work only with gpu for now... 
    print('AMP {}'.format('enabled' if enable_autocast else 'disabled'))

    # make original_shape 3D
    original_shape = original_shape[-3:]

    # get grid sampler
    overlap = 0.5
    patch_size = np.array(patch_size)

    # check that overlap is smaller or equal to image shape
    patch_overlap = np.maximum(patch_size*overlap, patch_size-np.array(img.shape[-3:]))

    # round patch_overlap
    patch_overlap = (np.ceil(patch_overlap*overlap)/overlap).astype(int)

    # if patch_overlap is equal to one of the patch_size dimension then torchio throw an error
    patch_overlap = np.minimum(patch_overlap, patch_size-1)

    sub = tio.Subject(img=tio.ScalarImage(tensor=img))
    sampler= tio.data.GridSampler(subject=sub, 
                            patch_size=patch_size, 
                            patch_overlap=patch_overlap,
                            padding_mode='constant')

    model.to(device).eval()

    with torch.no_grad():
        pred_aggr = tio.inference.GridAggregator(sampler, overlap_mode='hann')
        patch_loader = torch.utils.data.DataLoader(
            sampler, 
            batch_size=2, 
            drop_last=False, 
            shuffle  =False, 
            num_workers=num_workers, 
            pin_memory =True)

        for patch in tqdm(patch_loader):
            X = patch['img'][tio.DATA]
            if torch.cuda.is_available():
                X = X.cuda()
            
            if tta: # test time augmentation: flip around each axis
                with torch.autocast(device, enabled=enable_autocast):
                    pred=model(X).cpu()
                
                # flipping tta
                dims = [[2],[3],[4],[3,2],[4,2],[4,3],[4,3,2]]
                for i in range(len(dims)):
                    X_flip = torch.flip(X,dims=dims[i])

                    with torch.autocast(device, enabled=enable_autocast):
                        pred_flip = model(X_flip)
                        pred += torch.flip(pred_flip, dims=dims[i]).cpu()
                    
                    del X_flip, pred_flip
                
                pred = pred/(len(dims)+1)
                del X
            else:
                with torch.autocast(device, enabled=enable_autocast):
                    pred=model(X).cpu()
                    del X

            pred_aggr.add_batch(pred, patch[tio.LOCATION])
        
        print("Prediction done!")

        print("Aggregation...")
        logit = pred_aggr.get_output_tensor().float()
        print("Aggregation done!")
    
    model.cpu()
    if torch.cuda.is_available():
        torch.cuda.empty_cache()

    # reshape the logit so it has the same size as the original image
    if conserve_size:
        return resize_3d(logit, original_shape, order=3)

    return logit

def seg_postprocessing(
        logit,
        original_shape,
        use_softmax=True,
        force_softmax=False,
        keep_big_only=False,
        keep_biggest_only=False,
        return_logit=False,
        **kwargs, # just for handling other image metadata
    ):
    """
    Post-process the logit (model output) to obtain the final segmentation mask. Can optionally remove some noise. 
<<<<<<< HEAD
  
    Parameters
    ----------
    logit : Tensor
        The raw model output (logit).
    original_shape : tuple, optional
        Shape to resize the output to.
    use_softmax : bool
        Use softmax
    force_softmax : bool 
    keep_big_only : bool , optional
        when activated keeps the biggest objects only in the output  
    keep_biggest_only : bool , optional
        When true keeps the biggest object only in the output
    return_logit : bool, optional
        Various flags for post-processing.

    Returns
    -------
  
=======

    Recommanded to be used after biom3d.predictors.seg_predict_patch_2.
  
    Parameters
    ----------
    logit : torch.Tensor
        The raw model output.
    original_shape : tuple
        Shape to resize the output to.
    use_softmax : bool, default=True
        Whether softmax was used for training.
    force_softmax : bool, default=False
        Whether sigmoid was used for training and intended to convert to softmax-like output.
    keep_big_only : bool, default=False
        Whether to keep the big objects only in the output. An Otsu threshold is used on the object volume distribution.
    keep_biggest_only : bool, default=False
        When true keeps the biggest object only in the output.
    return_logit : bool, optional
        Whether to return the logit. Resampling will be applied before.

    Returns
    -------
    numpy.ndarray
>>>>>>> 3608a729
        The post-processed segmentation mask or logit.
    """
    # make original_shape 3D
    original_shape = original_shape[-3:]
    num_classes = logit.shape[0]

    # post-processing:
    print("Post-processing...")

    if return_logit: 
        if original_shape is not None:
            if type(logit)==torch.Tensor:
                logit = logit.numpy()
            assert type(logit)==np.ndarray, "[Error] Logit must be numpy.ndarray but found {}.".format(type(logit))
            logit = resize_3d(logit, original_shape, order=3)
        print("Returning logit...")
        print("Post-processing done!")
        return logit

    if use_softmax:
        out = (logit.softmax(dim=0).argmax(dim=0)).int().numpy()        
    elif force_softmax:
        # if the training has been done with a sigmoid activation and we want to export a softmax
        # it is possible to use `force_softmax` argument
        sigmoid = (logit.sigmoid()>0.5).int()
        softmax = (logit.softmax(dim=0).argmax(dim=0)).int()+1
        cond = sigmoid.max(dim=0).values
        out = torch.where(cond>0, softmax, 0).numpy()        
    else:
        out = (logit.sigmoid()>0.5).int().numpy()
        
    # resampling
    if original_shape is not None:
        if use_softmax or force_softmax:
            out = resize_3d(np.expand_dims(out,0), original_shape, order=1, is_msk=True).squeeze()
        else: 
            out = resize_3d(out, original_shape, order=1, is_msk=True)
    
    if keep_big_only and keep_biggest_only:
        print("[Warning] Incompatible options 'keep_big_only' and 'keep_biggest_only' have both been set to True. Please deactivate one! We consider here only 'keep_biggest_only'.")
    # TODO: the function below is too slow
    if keep_biggest_only or keep_big_only:
        fct = keep_biggest_volume_centered if keep_biggest_only else keep_big_volumes
        if use_softmax: # then one-hot encode the net output
            out = (np.arange(num_classes)==out[...,None]).astype(int)
            out = np.rollaxis(out, -1)

        if len(out.shape)==3:
            out = fct(out)
        elif len(out.shape)==4:
            tmp = []
            for i in range(out.shape[0]):
                tmp += [fct(out[i])]
            out = np.array(tmp)
            
        if use_softmax: # set back to non-one-hot encoded
            out = out.argmax(0)

    out = out.astype(np.uint8)    
    
    print("Post-processing done!")
    print("Output shape:",out.shape)
    return out

#---------------------------------------------------------------------------<|MERGE_RESOLUTION|>--- conflicted
+++ resolved
@@ -18,11 +18,8 @@
 
 def load_img_seg(fname):
     """
-<<<<<<< HEAD
-=======
     *Segmentation Predictor V1*
     
->>>>>>> 3608a729
     Load and preprocess a single image for segmentation prediction.
 
     Parameters
@@ -32,11 +29,7 @@
 
     Returns
     -------
-<<<<<<< HEAD
-    Tensor
-=======
     torch.Tensor
->>>>>>> 3608a729
         Preprocessed image as a PyTorch tensor.
     """
     img = imread(fname)
@@ -59,34 +52,22 @@
     return_logit=False,
     ):
     """
-<<<<<<< HEAD
-    for one image path, load the image, compute the model prediction, return the prediction
-=======
     *Segmentation Predictor V1*
 
     For one image path, load the image, compute the model prediction, return the prediction.
->>>>>>> 3608a729
     
     Parameters
     ----------
     img_path : str
         Path to the image file.
-<<<<<<< HEAD
-    model : 
-=======
     model : torch.nn.Module
->>>>>>> 3608a729
         The segmentation model.
     return_logit : bool, optional
         If True, return the raw logit instead of the post-processed output.
 
     Returns
     -------
-<<<<<<< HEAD
-   
-=======
     numpy.ndarray
->>>>>>> 3608a729
         The predicted segmentation mask or logit.
     """
     img = load_img_seg(img_path)
@@ -103,15 +84,6 @@
 
 def seg_predict_old(img, model, return_logit=False):
     """
-<<<<<<< HEAD
-    function to predict the segmentation for a single image.
-
-    Parameters
-    ----------
-    img : 
-        Image for prediction.
-    model : 
-=======
     *Segmentation Predictor V0*
 
     For one image path, load the image, compute the model prediction, return the prediction.
@@ -121,18 +93,13 @@
     img_path : str
         Path to the image file.
     model : torch.nn.Module
->>>>>>> 3608a729
         The segmentation model.
     return_logit : bool, optional
         If True, return the raw logit instead of the post-processed output.
 
     Returns
     -------
-<<<<<<< HEAD
-  
-=======
     numpy.ndarray
->>>>>>> 3608a729
         The predicted segmentation mask or logit.
     """
     model.eval()
@@ -152,11 +119,7 @@
 
 class LoadImgPatch:
     """
-<<<<<<< HEAD
-    Class to load and preprocess an image for patch-based segmentation prediction.
-=======
     Class to load and preprocess an image for TorchIO-like patch-based segmentation prediction.
->>>>>>> 3608a729
 
     Parameters
     ----------
@@ -170,16 +133,6 @@
         Bounds for clipping the intensity values.
     intensity_moments : list, optional
         Moments for intensity normalization.
-<<<<<<< HEAD
-
-    Methods
-    -------
-    get_gridsampler():
-        Prepare image for model prediction and return a tio.data.GridSampler.
-    post_process(logit):
-        Post-process the model output.
-=======
->>>>>>> 3608a729
     """
     def __init__(
         self,
@@ -315,41 +268,14 @@
     keep_biggest_only=False,
     ):
     """
-<<<<<<< HEAD
-    for one image path, load the image, compute the model prediction, return the prediction
-=======
     *Segmentation Predictor V1-TorchIO*
 
     For one image path, load the image, compute the model prediction, return the prediction.
->>>>>>> 3608a729
     
     Parameters
     ----------
     img_path : str
         Path to the image file.
-<<<<<<< HEAD
-    model : 
-        The segmentation model.
-    return_logit : bool, optional
-        If True, return the raw logit instead of the post-processed output.
-    patch_size : tuple of int, optional
-        Size of the patches for processing.
-    tta : bool, optional
-        If True, apply test time augmentation.
-    median_spacing : list, optional
-        Spacing to resample the image.
-    clipping_bounds : list, optional
-        Bounds for clipping the intensity values.
-    intensity_moments : list, optional
-        Moments for intensity normalization.
-    use_softmax, force_softmax : bool, optional
-        Flags for softmax processing.
-    num_workers : int, optional
-        Number of workers for data loading.
-    enable_autocast : bool, optional
-        Enable mixed precision.
-    keep_biggest_only : bool, optional
-=======
     model : torch.nn.Module
         The segmentation model.
     return_logit : bool, default=False
@@ -373,16 +299,11 @@
     enable_autocast : bool, default=True
         Enable mixed precision.
     keep_biggest_only : bool, default=False
->>>>>>> 3608a729
         If True, keep only the biggest volume in the output.
 
     Returns
     -------
-<<<<<<< HEAD
-
-=======
     numpy.ndarray
->>>>>>> 3608a729
         The predicted segmentation mask or logit.
     """
 
@@ -502,14 +423,6 @@
     **kwargs, # just for handling other image metadata
     ):
     """
-<<<<<<< HEAD
-    for one image, compute the model prediction, return the predicted logit
-    
-    Parameters
-    ----------
-    img : 
-        The image to predict.
-=======
     *Segmentation Predictor V2*
 
     For one image, compute the model prediction, return the predicted logit.
@@ -520,26 +433,10 @@
     ----------
     img : numpy.ndarray
         The preprocessed image to predict.
->>>>>>> 3608a729
     original_shape : tuple
         Original shape of the image.
     model : torch.nn.Module
         The segmentation model.
-<<<<<<< HEAD
-    conserve_size : bool
-        Force the logit to be the same size as the input
-    patch_size : tuple of int, optional
-        Size of the patches for processing.
-    tta : bool 
-        Test time augmentation
-    num_workers : int, optional
-        Number of workers 
-    enable_autocast : bool
-    use_softmax : bool 
-        Enable softmax
-    keep_biggest_only : bool
-        When true keeps the biggest object only in the output.
-=======
     patch_size : tuple of int
         Size of the patch used during training.
     conserve_size : bool, default=False
@@ -554,16 +451,11 @@
         [DEPRECATED!] Whether softmax activation has been used for training.
     keep_biggest_only : bool, default=True
         [DEPRECATED!] When true keeps the biggest object only in the output image.
->>>>>>> 3608a729
         
       
     Returns
     -------
-<<<<<<< HEAD
-  
-=======
     numpy.ndarray
->>>>>>> 3608a729
         The predicted segmentation mask or logit.
     """
     device = 'cuda' if torch.cuda.is_available() else 'cpu'
@@ -661,28 +553,6 @@
     ):
     """
     Post-process the logit (model output) to obtain the final segmentation mask. Can optionally remove some noise. 
-<<<<<<< HEAD
-  
-    Parameters
-    ----------
-    logit : Tensor
-        The raw model output (logit).
-    original_shape : tuple, optional
-        Shape to resize the output to.
-    use_softmax : bool
-        Use softmax
-    force_softmax : bool 
-    keep_big_only : bool , optional
-        when activated keeps the biggest objects only in the output  
-    keep_biggest_only : bool , optional
-        When true keeps the biggest object only in the output
-    return_logit : bool, optional
-        Various flags for post-processing.
-
-    Returns
-    -------
-  
-=======
 
     Recommanded to be used after biom3d.predictors.seg_predict_patch_2.
   
@@ -706,7 +576,6 @@
     Returns
     -------
     numpy.ndarray
->>>>>>> 3608a729
         The post-processed segmentation mask or logit.
     """
     # make original_shape 3D
