--- conflicted
+++ resolved
@@ -1287,10 +1287,6 @@
                 )
         else: # if not use Omero
             if REMOTE:
-<<<<<<< HEAD
-                #popupmsg("Prediction is running ... !")
-=======
->>>>>>> f5963f87
                 _, stdout, stderr = REMOTE.exec_command("cd {}; python -m biom3d.pred --log {} --dir_in {} --dir_out {}".format(
                     MAIN_DIR,
                     'logs/'+self.model_selection.logs_dir.get(), 
