#---------------------------------------------------------------------------
# Graphical User Interface for Biom3d
# WARNING: with this current version the remote access mode only work with a
# linux server.
# WARNING: this script is only meant to work as main script and not as a
# module. The imports are not included outside the __main__. 
# Content:
#  * Imports
#  * Constants definition
#  * Tkinter style definition
#  * ProxyJump helper class
#  * File dialog helper class
#  * Preprocess tab
#  * Training tab
#  * Predict tab
#  * [deprecated] Omero tab
#  * Tkinter mainloop
#---------------------------------------------------------------------------

import tkinter as tk
from tkinter import LEFT, ttk, Tk, N, W, E, S, YES, IntVar, StringVar, PhotoImage
from tkinter import filedialog
import paramiko
import threading
from stat import S_ISDIR, S_ISREG # for recursive download
import os 
import yaml
from sys import platform 
import sys
# if platform=='linux': # only import if linux because windows omero plugin requires Visual Studio Install which is too big

try:
    from biom3d.config_default import CONFIG

    from biom3d.preprocess import auto_config_preprocess
    from biom3d.utils import save_python_config # might remove this
    from biom3d.utils import adaptive_load_config # might remove this
    # the packages below are only needed for the local version of the GUI
    # WARNING! the lines below must be commented when deploying the remote version,
    # and uncommented when installing the local version.
    from biom3d.pred import pred, predict_2d
    from biom3d.utils import load_python_config 
    from biom3d.train import train
    from biom3d.eval import eval
    
    import torch
except ImportError as e:
    print("Couldn't import Biom3d modules," ,e)
    

try:
    import biom3d.omero_pred
    from biom3d.omero_downloader import download_object
except  ImportError as e:
    print("Couldn't import Omero modules", e)
    pass
        



#----------------------------------------------------------------------------
# Constants 
# remote or local

REMOTE = False

VENV = "" # virtual environment path

# The option below is made to remove the 'start locally' button in the gui. This is
# useful for the deployment only in order to reduce the size of the 
# distribution we only allow remote access. 
LOCAL = False 

MAIN_DIR = "/home/biome/biom3d" # folder containing biom3d repository on server computer
TRANSPORT = False

# style
PADDING = "3 3 3 3"

FRAME_STYLE = 'white_style.TFrame'
LABELFRAME_STYLE = 'white_style.TLabelframe'
LABELFRAME_LABEL_STYLE = 'white_style.TLabelframe.Label'
BUTTON_STYLE = 'white_style.TButton'
ROOT_FRAME_STYLE = 'red_style.TFrame'
NOTEBOOK_STYLE = 'red_style.TNotebook'
NOTEBOOK_TAB_STYLE = 'red_style.TNotebook.Tab'

#----------------------------------------------------------------------------
# Styles 

def init_styles():

    white = "#FFFFFF"
    red = "#D09696"

    # Main style settings
    theme_style = ttk.Style()
    theme_style_list = ['TFrame', 'TLabel', 'TLabelframe', 'TLabelframe.Label', 'TButton', 'TNotebook', 'TNotebook.Tab', 'TCheckbutton', 'TPanedwindow']
    
    ## Background setup
    for i in range(len(theme_style_list)):
        theme_style.configure(theme_style_list[i],background=white)

    ## Frame setup
    
    ## Notebook tab setup
    theme_style.configure('TNotebook.Tab', padding=[25,5], background=red)
    # expand: enlarge the tab size when selected
    theme_style.map('TNotebook.Tab', background=[("selected", white)], expand=[("selected", [1,1,1,0])])

    red_style = ttk.Style()
    red_style_name = 'red'
    red_style_list = ['TFrame','TNotebook', 'TButton']
    for i in range(len(red_style_list)):
        red_style_list[i] = red_style_name+'.'+red_style_list[i]
        red_style.configure(red_style_list[i], background=red)
    ## Notebook setup
    red_style.configure('red.TNotebook', tabmargins=[1, 0, 1, 0])

#----------------------------------------------------------------------------
# FTP utils

def ftp_put_file(ftp, localpath, remotepath):
    """
    put a file on a ftp client. Assert that the remetopath does not exist otherwise skip the copy.
    """
    try:
        print(ftp.stat(remotepath))
        print('file {} already exist'.format(remotepath))
    except:
        print("copying {} to {}".format(localpath, remotepath))
        ftp.put(localpath=localpath, remotepath=remotepath)

def ftp_put_folder(ftp, localpath, remotepath):
    """
    this function is recursive, if the folder contains subfolder it will call itself until leaf files. 
    """
    global REMOTE # must be defined to create folders 

    # create path to remote if needed
    REMOTE.exec_command("mkdir -p {}".format(remotepath))

    # copy each individual file to remote
    list_files = os.listdir(localpath)
    for i in range(len(list_files)):
        localpath_ = os.path.join(localpath, list_files[i])
        remotepath_ = remotepath+"/"+list_files[i]
        print("local", localpath_)
        print("remote", remotepath_)
        if os.path.isdir(localpath_):
            ftp_put_folder(ftp, localpath_, remotepath_)
        else:
            ftp_put_file(ftp, localpath_, remotepath_)

# from https://stackoverflow.com/questions/6674862/recursive-directory-download-with-paramiko
def ftp_get_folder(ftp, remotedir, localdir):
    """
    download folder through ftp 
    from https://stackoverflow.com/questions/6674862/recursive-directory-download-with-paramiko 
    """
    for entry in ftp.listdir_attr(remotedir):
        remotepath = remotedir + "/" + entry.filename
        localpath = os.path.join(localdir, entry.filename)
        mode = entry.st_mode
        if S_ISDIR(mode):
            try:
                os.mkdir(localpath)
            except OSError:     
                pass
            ftp_get_folder(ftp, remotepath, localpath)
        elif S_ISREG(mode):
            ftp.get(remotepath, localpath)

#----------------------------------------------------------------------------
# ProxyJump
# from https://stackoverflow.com/questions/42208655/paramiko-nest-ssh-session-to-another-machine-while-preserving-paramiko-function

import time
import socket     
from select import select                                                       


class ParaProxy(paramiko.proxy.ProxyCommand):                      
    def __init__(self, stdin, stdout, stderr):                             
        self.stdin = stdin                                                 
        self.stdout = stdout                                               
        self.stderr = stderr
        self.timeout = None
        self.channel = stdin.channel                                               

    def send(self, content):                                               
        try:                                                               
            self.stdin.write(content)                                      
        except IOError as exc:                                             
            raise socket.error("Error: {}".format(exc))                                                    
        return len(content)                                                

    def recv(self, size):                                                  
        try:
            buffer = b''
            start = time.time()

            while len(buffer) < size:
                select_timeout = self._calculate_remaining_time(start)
                ready, _, _ = select([self.stdout.channel], [], [],
                                     select_timeout)
                if ready and self.stdout.channel is ready[0]:
                      buffer += self.stdout.read(size - len(buffer))

        except socket.timeout:
            if not buffer:
                raise

        except IOError:
            return ""

        return buffer

    def _calculate_remaining_time(self, start):
        if self.timeout is not None:
            elapsed = time.time() - start
            if elapsed >= self.timeout:
                raise socket.timeout()
            return self.timeout - elapsed
        return None                                   

    def close(self):                                                       
        self.stdin.close()                                                 
        self.stdout.close()                                                
        self.stderr.close()
        self.channel.close()        

#----------------------------------------------------------------------------
# General utils
        
def ressources_computing():
    
    # try to compute a suggested max number of worker based on system's resource
    max_num_worker_suggest = None
    if hasattr(os, 'sched_getaffinity'):
        try:
            max_num_worker_suggest = len(os.sched_getaffinity(0))
        except Exception:
            pass
    if max_num_worker_suggest is None:
        # os.cpu_count() could return Optional[int]
        # get cpu count first and check None in order to satify mypy check
        cpu_count = os.cpu_count()
        if cpu_count is not None:
            max_num_worker_suggest = cpu_count
    return max_num_worker_suggest

class Dict(dict):
    def __init__(self, *args, **kwargs): super().__init__(*args, **kwargs)
    def __getattr__(self, name): return self[name]
    def __setattr__(self, name, value): self[name] = value
    def __delattr__(self, name): del self[name]

def Dict_to_dict(cfg):
    """
    transform a Dict into a dict
    """
    ty = type(cfg)
    cfg = dict(cfg)
    for k,i in cfg.items():
        if type(i)==ty:
            cfg[k] = Dict_to_dict(cfg[k])
    return cfg

def save_config(path, cfg):
    """
    save a configuration in a yaml file.
    path must thus contains a yaml extension.
    example: path='logs/test.yaml'
    """
    cfg = Dict_to_dict(cfg)
    with open(path, "w") as f:
        yaml.dump(cfg, f, sort_keys=False)

def nested_dict_pairs_iterator(dic):
    ''' This function accepts a nested dictionary as argument
        and iterate over all values of nested dictionaries
        stolen from: https://thispointer.com/python-how-to-iterate-over-nested-dictionary-dict-of-dicts/ 
    '''
    # Iterate over all key-value pairs of dict argument
    for key, value in dic.items():
        # Check if value is of dict type
        if isinstance(value, dict) or isinstance(value, Dict):
            # If value is dict then iterate over all its values
            for pair in  nested_dict_pairs_iterator(value):
                yield [key, *pair]
        else:
            # If value is not dict type then yield the value
            yield [key, value]

def nested_dict_change_value(dic, key, value):
    """
    Change all value with a given key from a nested dictionary.
    """
    # Loop through all key-value pairs of a nested dictionary and change the value 
    for pairs in nested_dict_pairs_iterator(dic):
        if key in pairs:
            save = dic[pairs[0]]; i=1
            while i < len(pairs) and pairs[i]!=key:
                save = save[pairs[i]]; i+=1
            save[key] = value
    return dic

def popupmsg(msg):
    """
    Pop up message.
    
    Parameters
    ----------
    msg : str
        Text to be printed.
    """
    def _show():
        popup = tk.Tk()
        popup.wm_title("!")
        popup.minsize(300, 100)
        label = ttk.Label(popup, text=msg)
        label.pack(pady=10, padx=10)
        B1 = ttk.Button(popup, text="Okay", command=popup.destroy)
        B1.pack(side="bottom", pady=10)
        popup.mainloop()

    threading.Thread(target=_show, daemon=True).start()
      
#----------------------------------------------------------------------------
# File dialog

class FileDialog(ttk.Frame):
    """Opens a folder or a file with the given path.

    Parameters
    ----------
        ttk (Frame): Parent frame 
    """
    def __init__(self, *arg, mode='folder', textEntry="", **kw):
        super(FileDialog, self).__init__(*arg, **kw)
        assert mode in ['folder','file']

        self.filenameText = StringVar()
        self.set(textEntry)
        self.filename = ttk.Entry(self, textvariable=self.filenameText)
        self.filename.grid(column=1,row=1, sticky=(W,E))
        self.grid_columnconfigure(1, weight=1)

        self.command=self.openfolder if mode=='folder' else self.openfile
        self.button = ttk.Button(self,text="Browse", style="train_button.TLabel", width=8, command=self.command)
        self.button.grid(column=2,row=1, sticky=(W), ipady=4, padx=5)

    def set(self, text):
        # Set text entry
        self.filenameText.set(text)

    def openfolder(self):
        text = filedialog.askdirectory(initialdir =  ".", title = "Select A Folder")
        self.filenameText.set(text)
    
    def openfile(self):
        text = filedialog.askopenfilename(initialdir =  ".", title = "Select A File")
        self.filenameText.set(text)
    
    def get(self):
        return self.filenameText.get()


#----------------------------------------------------------------------------
# Preprocess & Train tab

class TrainFolderSelection(ttk.LabelFrame):
    """ Folder selection tab

    Parameters
    ----------
        ttk (frame): Parent frame
    """
    def __init__(self, *arg, **kw):
        super(TrainFolderSelection, self).__init__(*arg, **kw)

        # Define elements
        # use preprocessing values
        train_button_css = ttk.Style()
        train_button_css.configure("train_button.TLabel", background = '#CD5C5C', foreground = 'white', font=('Helvetica', 9), width = 30, borderwidth=3, focusthickness=7, relief='raised', focuscolor='none', anchor='c', height= 15)
        self.send_data_button = ttk.Button(self, text="Send Dataset",width=29,style="train_button.TLabel",  command=self.send_data)

        ## image folder
        self.label1 = ttk.Label(self, text="Select the folder containing the images:", anchor="sw", background='white')
        ## mask folder
        self.label2 = ttk.Label(self, text="Select the folder containing the masks:", anchor="sw", background='white')
        ## config folder
        
        self.label3 = ttk.Label(self, text="Dataset is already preprocessed ? Select the configuration file  ", anchor="sw", background='white')
        if REMOTE:

            self.label0 = ttk.Label(self, text="Send a new Dataset :", anchor="sw", background='white')
            self.img_outpath = FileDialog(self, mode='folder', textEntry='')        
            self.msk_outpath = FileDialog(self, mode='folder', textEntry="")
            self.send_data_label = ttk.Label(self, text="Define a unique name below to your Dataset :")
            self.send_data_name = StringVar(value="nucleus_0001")
            self.send_data_entry = ttk.Entry(self, textvariable=self.send_data_name)
            
        else:
            self.img_outpath = FileDialog(self, mode='folder', textEntry="")
            self.msk_outpath = FileDialog(self, mode='folder', textEntry="")            
        self.config_dir = FileDialog(self, mode='file', textEntry="")      

        # Position elements

        self.label1.grid(column=0, row=2, sticky=W, pady=5)
        if REMOTE:
            self.label0.grid(column=0,row=0, sticky=W, pady=2)
            self.img_outpath.grid(column=0, row=3, sticky=(W,E))
            self.label2.grid(column=0,row=4, sticky=W, pady=2)
            self.msk_outpath.grid(column=0,row=5, sticky=(W,E))
            self.send_data_label.grid(column=0, row=7, sticky=(W,E), pady=2)
            self.send_data_entry.grid(column=0,row=8, sticky=(W,E))
            self.send_data_button.grid(column=0, row=9, pady=5,ipady=4,)
            
        else:
            self.img_outpath.grid(column=0, row=3, sticky=(W,E))
            self.label2.grid(column=0,row=4, sticky=W, pady=7)
            self.msk_outpath.grid(column=0,row=5, sticky=(W,E))
            
        # Configure columns
        self.columnconfigure(0, weight=1)

        for i in range(6):
            self.rowconfigure(i, weight=1)

    def send_data(self):
        """
        To send data to remote server.
        """
        ftp = REMOTE.open_sftp()

        # copy folders 
        remote_dir_img = "{}/data/{}/img".format(MAIN_DIR,self.send_data_name.get())
        remote_dir_msk = "{}/data/{}/msk".format(MAIN_DIR,self.send_data_name.get())
        ftp_put_folder(ftp, localpath=self.img_outpath.get(), remotepath=remote_dir_img)
        ftp_put_folder(ftp, localpath=self.msk_outpath.get(), remotepath=remote_dir_msk)
        popupmsg("Data sent!")
     
class ConfigFrame(ttk.LabelFrame):
    """ Load or auto configure training parameters
    """
    def __init__(self, train_folder_selection=None, omero=None, omero_dataset = None, get_use_omero = False, *arg, **kw):
        super(ConfigFrame, self).__init__(*arg, **kw)

        # widgets definitions

        if REMOTE:
            # get dataset list
            _,stdout,_ = REMOTE.exec_command('ls {}/data'.format(MAIN_DIR))
            self.data_list = [e.replace('\n','') for e in stdout.readlines()]
            # define the dropdown menu
            if(len(self.data_list) == 0):
                self.data_dir = StringVar(value="Empty")
            else:   
                self.data_dir = StringVar(value="Choose a dataset")

            self.data_dir_option_menu = ttk.OptionMenu(self, self.data_dir, self.data_dir.get(), *self.data_list, command= self.option_selected)


            self.label4 = ttk.Label(self, text="Select the Dataset to preprocess :", anchor="sw", background='white')
            self.data_dir.trace("w", self.option_selected)
            self.dataset_update()        
            self.button_dataset_list = ttk.Button(self, text="Update", command=self.dataset_update)
        # Name of the builder
        self.builder_name_label = ttk.Label(self, text="Set a name for the builder folder (folder containing your future model):")
        self.builder_name = StringVar(value="unet_example")
        self.builder_name_entry = ttk.Entry(self, textvariable=self.builder_name)

        # Number of classes
        self.num_classes_label = ttk.Label(self, text="Enter the number of classes: "+"."*screen_width, anchor="sw", background='white')
        self.num_classes = IntVar(value=1)
        self.classes = ttk.Entry(self, width=5,textvariable=self.num_classes)
        # Load and auto-configure Buttons
        self.load_config_button = ttk.Button(self, text="Load config",style='train_button.TLabel',width =29,command=self.load_config )
        self.auto_config_button = ttk.Button(self, text="Auto-configure", style='train_button.TLabel',width =29,command=self.auto_config)
        self.img_outpath = train_folder_selection.img_outpath
        self.msk_outpath = train_folder_selection.msk_outpath
        self.config_dir = train_folder_selection.config_dir

        self.get_use_omero = get_use_omero 
        self.omero = omero
        self.omero_dataset = omero_dataset

        self.auto_config_finished = ttk.Label(self, text="")
        # Number of epochs
        self.num_epochs_label = ttk.Label(self, text='Number of epochs: '+"."*screen_width)
        self.num_epochs = IntVar(value=100)
        self.num_epochs_entry = ttk.Entry(self, width=4, textvariable=self.num_epochs)
        
        # Batch size
        self.batch_size_label = ttk.Label(self, text='Batch size (int): '+"."*screen_width)
        self.batch_size = IntVar(value=2)
        self.batch_size_entry = ttk.Entry(self, width=4, textvariable=self.batch_size)
        # Patch size
        self.patch_size_label = ttk.Label(self, text='Patch size ([int int int]): '+"."*screen_width)
        self.patch_size1 = StringVar(value="128")
        self.patch_size_entry1 = ttk.Entry(self, width=4, textvariable=self.patch_size1)
        self.patch_size2 = StringVar(value="128")
        self.patch_size_entry2 = ttk.Entry(self, width=4, textvariable=self.patch_size2)
        self.patch_size3 = StringVar(value="128")
        self.patch_size_entry3 = ttk.Entry(self, width=4, textvariable=self.patch_size3)
        self.patch_size = [int(self.patch_size1.get()), int(self.patch_size2.get()), int(self.patch_size3.get())]
       
        # Augmentation patch size
        self.aug_patch_size_label = ttk.Label(self, text='Augmentation patch size ([int int int]): '+"."*screen_width)
        self.aug_patch_size1 = StringVar(value="160")
        self.aug_patch_size_entry1 = ttk.Entry(self, width=4, textvariable=self.aug_patch_size1)
        self.aug_patch_size2 = StringVar(value="120")
        self.aug_patch_size_entry2 = ttk.Entry(self, width=4, textvariable=self.aug_patch_size2)
        self.aug_patch_size3 = StringVar(value="160")
        self.aug_patch_size_entry3 = ttk.Entry(self, width=4, textvariable=self.aug_patch_size3)
        self.aug_patch_size = [int(self.aug_patch_size1.get()), int(self.aug_patch_size2.get()), int(self.aug_patch_size3.get())]
        # Number of pools
        self.num_pools_label = ttk.Label(self, text='Number of pool in the U-Net model ([int int int]): '+"."*screen_width)
        self.num_pools1 = StringVar(value="5")
        self.num_pools_entry1 = ttk.Entry(self, width=4, textvariable=self.num_pools1)
        self.num_pools2 = StringVar(value="5")
        self.num_pools_entry2 = ttk.Entry(self, width=4, textvariable=self.num_pools2)
        self.num_pools3 = StringVar(value="5")
        self.num_pools_entry3 = ttk.Entry(self, width=4, textvariable=self.num_pools3)
        self.num_pools = [int(self.num_pools1.get()), int(self.num_pools2.get()), int(self.num_pools3.get())]

        # place widgets
        if REMOTE:
            self.data_dir_option_menu.grid(column=0,sticky=E,padx=85 ,row=0, pady=2)
            self.label4.grid(column=0,row=0, sticky=W, pady=2)
            self.button_dataset_list.grid(column=0,sticky=E, row=0, pady=2)
        self.builder_name_label.grid(column=0, row=1, sticky=(W,E), ipady=4,pady=3)
        self.builder_name_entry.grid(column=0, row=2,ipadx=213,ipady=4,pady=3,sticky=(W,E))
        self.num_classes_label.grid(column=0,row=3, sticky=W, pady=2)
        self.classes.grid(column=0,row=3,pady=5,sticky=E)
        self.auto_config_button.grid(column=0, columnspan=4,row=4 ,ipady=4, pady=2,)
        if not REMOTE :self.load_config_button.grid(column=0, columnspan=4,row=4 ,ipady=4, pady=2,)     
        self.auto_config_finished.grid(column=0, row=5, columnspan=2, sticky=(W,E))

        self.num_epochs_label.grid(column=0, row=6, sticky=(W))
        self.num_epochs_entry.grid(column=0, row=6, padx= 0, sticky=E)

        self.batch_size_label.grid(column=0, row=7, sticky=(W,E))
        self.batch_size_entry.grid(column=0, row=7, padx= 0, sticky=E)
        
        self.patch_size_label.grid(column=0, row=8, sticky=(W,E))
        self.patch_size_entry1.grid(column=0, row=8,padx= 60, sticky=E)
        self.patch_size_entry2.grid(column=0, row=8,padx= 30, sticky=E)
        self.patch_size_entry3.grid(column=0, row=8, padx= 0, sticky=E)

        self.aug_patch_size_label.grid(column=0, row=9, sticky=(W,E))
        self.aug_patch_size_entry1.grid(column=0, row=9,padx= 60, sticky=E)
        self.aug_patch_size_entry2.grid(column=0, row=9, padx= 30,sticky=E)
        self.aug_patch_size_entry3.grid(column=0, row=9,padx= 0, sticky=E)

        self.num_pools_label.grid(column=0, row=10, sticky=(W,E))
        self.num_pools_entry1.grid(column=0, row=10,padx= 60, sticky=E)
        self.num_pools_entry2.grid(column=0, row=10, padx= 30,sticky=E)
        self.num_pools_entry3.grid(column=0, row=10,padx= 0, sticky=E)

        # grid config
        self.columnconfigure(0, weight=1)
        for i in range(10):
            self.rowconfigure(i, weight=1)   

    def option_selected(self, *args):
        """ Getter for selected Dataset
        
        Returns
        -------
        selected_dataset : string
            value of the selected dataset
        """
        global selected_dataset
        selected_dataset = self.data_dir.get()
        print("Selected option:", selected_dataset)
        return selected_dataset

    def dataset_update(self):
        """ Update Dataset list in GUI
        """
        # get updated dataset list from remote
        _, stdout, _ = REMOTE.exec_command('ls {}/data'.format(MAIN_DIR))
        self.data_list = [e.replace('\n','') for e in stdout.readlines()]

        # clear existing menu
        self.data_dir_option_menu['menu'].delete(0, 'end')

        # add new options to menu
        for option in self.data_list:
            self.data_dir_option_menu['menu'].add_command(
                label=option,
                command=lambda opt=option: self.data_dir.set(opt))
        
    def str2list(self, string):
        """
        convert a string like '[5 5 5]' or '[5, 5, 5]'  into list of integers
        we remove first and last element, as they are supposed to be '[' and ']' symbols.
        """
        # remove first and last element
        if ', ' in string :
            return [int(e) for e in string[1:-1].split(', ') if e!='']
        else :  
            return [int(e) for e in string[1:-1].split(' ') if e!=''] 
    
    def load_config(self):
        """ Load from a configuration file the training parameters and displays them in the GUI
        """
        # Read the config file
        global config_path
        global img_path_train
        global msk_path_train
        global fg_path_train
        config_path = self.config_dir.get()
        # Load configuration file
        self.train_parameters = adaptive_load_config(config_path)
        # Load parameters
        batch= self.train_parameters.BATCH_SIZE
        aug_patch= self.train_parameters.AUG_PATCH_SIZE
        patch= self.train_parameters.PATCH_SIZE
        pool = self.train_parameters.NUM_POOLS
        
        img_path_train = self.train_parameters.IMG_PATH
        msk_path_train = self.train_parameters.MSK_PATH
        fg_path_train = self.train_parameters.FG_PATH
        
        print("Train Parameters :  ",batch,aug_patch,patch,pool,config_path)
        
        # Update Config Cells in Gui
        self.num_epochs.set(self.train_parameters.NB_EPOCHS)
        self.batch_size.set(batch)
        # Update Augmentation size in Gui
        self.aug_patch_size= aug_patch
        self.aug_patch_size1.set(aug_patch[0])
        self.aug_patch_size2.set(aug_patch[1])
        self.aug_patch_size3.set(aug_patch[2])
        # Update Patch size in Gui
        self.patch_size = patch
        self.patch_size1.set(patch[0])
        self.patch_size2.set(patch[1])
        self.patch_size3.set(patch[2])
        # Update Number of pools in Gui
        self.num_pools = pool
        self.num_pools1.set(pool[0])
        self.num_pools2.set(pool[1])
        self.num_pools3.set(pool[2])
        self.auto_config_finished.config(text="Configuration loaded sucessfully ! ")
        popupmsg("Configuration loaded sucessfully ! ")

    def auto_config(self):
        """Preprocess Dataset and Auto configure training parameters
        """
        self.auto_config_finished.config(text="Auto-configuration, please wait...")
        global config_path 
        global img_path_train
        global msk_path_train
        global fg_path_train
        if REMOTE:
            # get the last folder modified/created
            _,stdout,stderr=REMOTE.exec_command("ls -td {}/data/*/ | head -1".format(MAIN_DIR))
            last_dataset_modified = stdout.readline()
            last_dataset_modified = last_dataset_modified.rstrip()
            print("The dataset that's being pre-processed is : ",last_dataset_modified)
            
            selected_dataset = self.data_dir.get()
            
            
            if selected_dataset == "Choose a dataset" :
                raw_path = last_dataset_modified+"img"
                msk_path = last_dataset_modified+"msk"
            else :
                raw_path = "data/{}/img".format(selected_dataset)
                msk_path = "data/{}/msk".format(selected_dataset)
            print(" Raw dir: ",raw_path)
            print(" Mask dir: ",msk_path)
                 
            # preprocessing
            _,stdout,stderr=REMOTE.exec_command("source {}/bin/activate; cd {};  python -m biom3d.preprocess --img_path {} --msk_path {} --num_classes {} --desc {} --remote".format(VENV,MAIN_DIR,raw_path,msk_path,self.classes.get(),self.builder_name_entry.get()))  
            auto_config_results = stdout.readlines()
            auto_config_results = [e.replace('\n','') for e in auto_config_results]
         
            img_path_train = "data/{}/img_out".format(selected_dataset)
            msk_path_train = "data/{}/msk_out".format(selected_dataset)
            fg_path_train = "data/{}/fg_out".format(selected_dataset)
            # error management
            if len(auto_config_results) not in (10,15):
               print("[Error] Auto-config error:", auto_config_results)
               popupmsg("[Error] Auto-config error: "+ str(auto_config_results))
            while True:
                line = stderr.readline()
                if not line:
                    break
                print(line, end="")
           
           # TODO : rewrite this part 
           # get auto config results
            reversed_auto_config_results = auto_config_results[::-1]
        
            batch = reversed_auto_config_results[4]
            patch = self.str2list(reversed_auto_config_results[3])
            aug_patch = self.str2list(reversed_auto_config_results[2])
            pool = self.str2list(reversed_auto_config_results[1])
            config_path = reversed_auto_config_results[0]
    
            print(batch,patch,pool,aug_patch,config_path)
          
        else: 
            # Preprocessing & autoconfiguration    
            local_config_dir = os.path.join(LOCAL_PATH,"configs")
            local_logs_dir = os.path.join(LOCAL_PATH,"logs")
            if platform=="win32" and  "\\\\" not in local_config_dir:
                local_config_dir = local_config_dir.replace("\\", "\\\\")
                local_logs_dir = local_logs_dir.replace("\\", "\\\\")

<<<<<<< HEAD
            config_path=auto_config_preprocess(img_path=self.img_outpath.get(),
            msk_path=self.msk_outpath.get(),
=======
            if self.get_use_omero():

                raw_dataset = "Dataset:"+self.omero_dataset.id_entry.get()
                mask_dataset = "Dataset:"+self.omero_dataset.msk_id_entry.get()
                print("Using OMERO ! ")
                datasets, img_dir = download_object(hostname=self.omero.hostname.get(), username=self.omero.username.get(), password=self.omero.password.get(), target_dir = "data/to_train/", obj=raw_dataset )
                datasets_mask, msk_dir = download_object(hostname=self.omero.hostname.get(), username=self.omero.username.get(), password=self.omero.password.get(), target_dir = "data/to_train/", obj=mask_dataset )
                img_dir = os.path.join(img_dir, datasets[0].name)
                msk_dir = os.path.join(msk_dir, datasets_mask[0].name)

            else :
                img_dir=self.img_outdir.get()
                msk_dir=self.msk_outdir.get()

            config_path=auto_config_preprocess(img_dir=img_dir,
            msk_dir=msk_dir,
>>>>>>> 1caff7e4
            desc=self.builder_name_entry.get(),
            num_classes=self.num_classes.get(),
            remove_bg=False, use_tif=False,
            config_dir=local_config_dir,
            logs_dir=local_logs_dir,
            base_config=None,
            is_2d=is_2d.get(),
            )
            # Read the config file
            self.train_parameters = adaptive_load_config(config_path)
            
            batch= self.train_parameters.BATCH_SIZE
            aug_patch= self.train_parameters.AUG_PATCH_SIZE
            patch= self.train_parameters.PATCH_SIZE
            pool = self.train_parameters.NUM_POOLS
            
            img_path_train = self.train_parameters.IMG_PATH
            msk_path_train = self.train_parameters.MSK_PATH
            fg_path_train = self.train_parameters.FG_PATH
         
            print("Train Parameters :  ",batch,aug_patch,patch,pool,config_path)
        
        # Update Config Cells in Gui
        self.batch_size.set(batch)
        # Update Augmentation patch size in GUI
        self.aug_patch_size= aug_patch
        self.aug_patch_size1.set(aug_patch[0])
        self.aug_patch_size2.set(aug_patch[1])
        self.aug_patch_size3.set(aug_patch[2])
        # Update patch size in GUI
        self.patch_size = patch
        self.patch_size1.set(patch[0])
        self.patch_size2.set(patch[1])
        self.patch_size3.set(patch[2])
        # Update number of pools in GUI
        self.num_pools = pool
        self.num_pools1.set(pool[0])
        self.num_pools2.set(pool[1])
        self.num_pools3.set(pool[2])
        
        if REMOTE:
            self.auto_config_finished.config(text="Auto-configuration done! \n" )
            popupmsg("Auto-configuration done!")
        else :
            self.auto_config_finished.config(text="Auto-configuration done! and saved in config folder : \n" +config_path)
            popupmsg("Auto-configuration done! and saved in config folder : \n" +config_path)
            
class TrainTab(ttk.Frame):
    """
    Class to run training, contains folder selection and configuration frame. 
    
    workflow : 
        1. Select the dataset to preprocess 
        2. Run auto-configuration to get training parameters
        OR 
        1. Select the configuration file
        2. Load the training parameters
        Finally :
            3. Run training
    """
    def __init__(self, *arg, **kw):
        super(TrainTab, self).__init__(*arg, **kw)
        global new_config_path
        global is_2d

        # Omero Preprocessing 
        self.omero_dataset = OmeroPreprocessing(self, text="Selection of Omero datasets", padding=[10,10,10,10])
        self.omero_connection = Connect2Omero(self, text="Connection to Omero server", padding=[10,10,10,10])
        self.use_omero_preprocessing_state = IntVar(value=0) 
        self.use_omero_preprocessing_button = ttk.Checkbutton(self, text="Download Datasets from Omero ? ", command=self.display_omero_preprocessing, variable=self.use_omero_preprocessing_state)
        # Omero Connection ?
        self.use_omero = self.use_omero_preprocessing_state.get()

        self.folder_selection = TrainFolderSelection(master=self, text="Preprocess", padding=[10,10,10,10])
        self.config_selection = ConfigFrame(train_folder_selection=self.folder_selection, omero = self.omero_connection, omero_dataset = self.omero_dataset, get_use_omero = self.get_use_omero ,master=self, text="Training configuration", padding=[10,10,10,10])
        self.train_button = ttk.Button(self, text="Start", style="train_button.TLabel", width =29, command=self.train)
        self.plot_button = ttk.Button(self, text="Plot Learning Curves", style="train_button.TLabel", width =29, command=self.get_logs_plot)
        self.fine_tune_button = ttk.Button(self,   text="Fine-tune", style="train_button.TLabel", width=29, command=self.train)
        self.train_done = ttk.Label(self, text="")
        
        # config folder
        self.dataset_preprocessed_state = IntVar(value=0) 
        self.use_conf_button = ttk.Checkbutton(self, text="Dataset is already preprocessed ? ", command=self.display_conf_finetuning, variable=self.dataset_preprocessed_state)
        
        # 2d image ?
        self.is_2d = IntVar(value=0) 
        self.is_2d_check_button = ttk.Checkbutton(self, text="Process 2D images ? ",  variable=self.is_2d)
        is_2d = self.is_2d

        #Fine tuning
        self.fine_tune_state = IntVar(value=0) 
        self.use_tune_button = ttk.Checkbutton(self, text="Use Fine-Tuning ? ", command=self.display_conf_finetuning ,variable=self.fine_tune_state)
        self.FineTuning= FineTuning( master=self, text="Fine-Tuning !", padding=[10,10,10,10])
        
        # Model selection
        self.model_selection = ModelSelection(self, text="Model selection", padding=[10,10,10,10])
        # set default values of train folders with the ones used for preprocess tab
        if not REMOTE :
            self.use_conf_button.grid(column=0,row=0,sticky=(N,W,E), pady=3)
            self.is_2d_check_button.grid(column=0,row=0,sticky=(N,E), pady=3)
        else : self.plot_button.grid(column=0, row=5, padx=15, ipady=4, pady= 2, sticky=(N))
        self.use_tune_button.grid(column=0,row=1,sticky=(N,W), ipady=5)
        self.use_omero_preprocessing_button.grid(column=0,row=1,sticky=(N,E), ipady=2)
        self.folder_selection.grid(column=0,row=2,sticky=(N,W,E), pady=3)
        self.config_selection.grid(column=0,row=3,sticky=(N,W,E), pady=20)
        self.train_button.grid(column=0, row=4,padx=15, ipady=4, pady= 2, sticky=(N))
        self.train_done.grid(column=0, row=6, sticky=W)
        
        self.columnconfigure(0, weight=1)
        for i in range(5):
            self.rowconfigure(i, weight=1)
    
    def get_use_omero(self):
        # Return the current state of use_omero_preprocessing_state
        return self.use_omero_preprocessing_state.get()       

    def display_omero_preprocessing(self):
        # TODO : Deal with fine tuning
        if self.use_omero_preprocessing_state.get():

            # Remove folder selection img and msk directories
            self.folder_selection.grid_remove()
            self.folder_selection.label1.grid_remove()
            self.folder_selection.img_outdir.grid_remove()
            self.folder_selection.label2.grid_remove()
            self.folder_selection.msk_outdir.grid_remove()
            self.use_conf_button.grid_remove()
            self.use_tune_button.grid_remove()


            self.omero_connection.grid(column=0,row=1,sticky=(N,W,E), pady=3)
            self.omero_dataset.grid(column=0,row=2,sticky=(S,W,E), pady=5)

        else :
            self.folder_selection.grid(column=0,row=2,sticky=(N,W,E), pady=3)
            self.omero_connection.grid_remove()
            self.omero_dataset.grid_remove()
            self.use_conf_button.grid(column=0,row=0,sticky=(N,W,E), pady=3)
            # Folder selection
            self.folder_selection.label1.grid(column=0,row=2, sticky=W, pady=7)
            self.folder_selection.img_outdir.grid(column=0, row=3, sticky=(W,E))
            self.folder_selection.label2.grid(column=0,row=4, sticky=W, pady=7)
            self.folder_selection.msk_outdir.grid(column=0,row=5, sticky=(W,E))           
            self.use_tune_button.grid(column=0,row=1,sticky=(N,W), ipady=5)  

    def display_conf_finetuning(self):
        if not REMOTE:
            self.use_omero_preprocessing_button.grid(column=0,row=1,sticky=(N,E), ipady=2)

            # All Cases possible
            if self.dataset_preprocessed_state.get() and self.fine_tune_state.get(): 
                self.display_one()
            elif self.dataset_preprocessed_state.get() and not self.fine_tune_state.get():       
                self.display_two()
            elif self.fine_tune_state.get() and not self.dataset_preprocessed_state.get():  
                self.display_three()
            elif not self.fine_tune_state.get() and not self.dataset_preprocessed_state.get(): 
                # Standard Display
                if not REMOTE :
                    self.use_conf_button.grid(column=0,row=0,sticky=(N,W,E), pady=3)
                else : self.plot_button.grid(column=0, row=4, padx=15, ipady=4, pady= 2, sticky=(N))
                
                # Remove everything
                self.FineTuning.grid_remove()  
                self.fine_tune_button.grid_remove()
                self.config_selection.load_config_button.grid_remove()
                self.folder_selection.config_dir.grid_remove()
                self.folder_selection.label3.grid_remove()
                
                # Add the buttons back
                self.use_tune_button.grid(column=0,row=1,sticky=(N,W), pady=3)
                self.use_omero_preprocessing_button.grid(column=0,row=1,sticky=(N,E), ipady=2)
                self.train_button.grid(column=0, row=4,padx=15, ipady=4, pady= 2, sticky=(N))
                self.train_done.grid(column=0, row=5, sticky=W)
                
                # Folder selection
                self.folder_selection.label1.grid(column=0,row=2, sticky=W, pady=7)
                self.folder_selection.img_outpath.grid(column=0, row=3, sticky=(W,E))
                self.folder_selection.label2.grid(column=0,row=4, sticky=W, pady=7)
                self.folder_selection.msk_outpath.grid(column=0,row=5, sticky=(W,E)) 
            
                
                # Configuration selection
                self.folder_selection.grid(column=0,row=2,sticky=(N,W,E), pady=3)
                self.config_selection.grid(column=0,row=3,sticky=(N,W,E), pady=20)
                self.config_selection.builder_name_label.grid(column=0, row=1, sticky=(W,E), ipady=4,pady=3)
                self.config_selection.builder_name_entry.grid(column=0, row=2,ipadx=213,ipady=4,pady=3,sticky=(W,E))
                self.config_selection.num_classes_label.grid(column=0,row=3, sticky=W, pady=2)
                self.config_selection.classes.grid(column=0,row=3,pady=5,sticky=E)
                self.config_selection.auto_config_button.grid(column=0, columnspan=4,row=4 ,ipady=4, pady=2,)   
                
                self.columnconfigure(0, weight=1)
                for i in range(5):
                    self.rowconfigure(i, weight=1)   
        else :
            if self.fine_tune_state.get(): 
                self.folder_selection.grid(column=0, row=2, sticky=(W,E))
                # Fine tuning label
                self.fine_tune_label = ttk.Label(self, text="Select a Model to fine-tuning : ")
                # Add model selection frame
                self.model_selection.grid(column=0, row=4, sticky=(W,E), ipady=5)
                # Add configuration frame
                self.config_selection.grid(column=0,row=5,sticky=(N,W,E))
                
                # Add fine tuning button
                self.fine_tune_button.grid(column=0, row=6, padx=15, ipady=4, pady= 2, sticky=(N))
                # Add plot button
                self.plot_button.grid(column=0, row=7, padx=15, ipady=4, pady= 2, sticky=(N))
                # Remove train button
                self.train_button.grid_remove()         
                
                
                self.columnconfigure(0, weight=1)
                for i in range(6):
                    self.rowconfigure(i, weight=1)
            
            else :
                self.fine_tune_label.grid_remove()
                self.model_selection.grid_remove()
                self.FineTuning.grid_remove() 
                self.fine_tune_button.grid_remove()   
                self.folder_selection.grid(column=0,row=2, pady= 2, sticky=(W,E))        
                self.config_selection.grid(column=0,row=3,sticky=(N,W,E), pady=20)
                self.train_button.grid(column=0, row=5,padx=15, ipady=4, pady= 2, sticky=(N))
                self.use_omero_preprocessing_button.grid(column=0,row=1,sticky=(N,E), ipady=2)
                
    def display_one(self):
        self.use_omero_preprocessing_button.grid(column=0,row=1,sticky=(N,E), ipady=2)
        # Folder selection
        self.folder_selection.grid(column=0,row=2,sticky=(N,W,E), pady=3)
        # Fine tuning
        self.FineTuning.grid(column=0,row=3,sticky=(N,W,E), pady=20)
        # Configuration selection
        self.config_selection.grid(column=0,row=4,sticky=(N,W,E), pady=20)
        # Add configuration directory and load config button
        self.folder_selection.label3.grid(column=0, row=1, sticky=W, pady=5)
        self.folder_selection.config_dir.grid(column=0,row=2, sticky=(W,E))
        self.config_selection.load_config_button.grid(column=0, columnspan=4,row=1 ,ipady=4, pady=2,)
        # Add fine tuning button
        self.fine_tune_button.grid(column=0, row=5,padx=15, ipady=4, pady= 2, sticky=(N))
        # Remove folder selection img and msk directories
        self.config_selection.builder_name_label.grid_remove()
        self.config_selection.builder_name_entry.grid_remove()
        self.config_selection.num_classes_label.grid_remove()
        self.config_selection.classes.grid_remove()
        self.config_selection.auto_config_button.grid_remove()
        self.folder_selection.label1.grid_remove()
        self.folder_selection.img_outpath.grid_remove()
        self.folder_selection.label2.grid_remove()
        self.folder_selection.msk_outpath.grid_remove()
        # Remove train button
        self.train_button.grid_remove()
        self.use_omero_preprocessing_button.grid_remove()
    
    def display_two(self):
        """
        Display and Hide tab to select configuration file in preprocess and train tab  
        """
        if not REMOTE :
            # place the new ones
            self.use_omero_preprocessing_button.grid(column=0,row=1,sticky=(N,E), ipady=2)
            self.folder_selection.label3.grid(column=0, row=1, sticky=W, pady=5)
            self.config_selection.load_config_button.grid(column=0, columnspan=4,row=4 ,ipady=4, pady=2,)
            self.folder_selection.config_dir.grid(column=0,row=6, sticky=(W,E))
            self.folder_selection.grid(column=0,row=2,sticky=(N,W,E), pady=3)
            self.config_selection.grid(column=0,row=3,sticky=(N,W,E), pady=20)
            self.train_button.grid(column=0, row=4,padx=15, ipady=4, pady= 2, sticky=(N))
            self.train_done.grid(column=0, row=5, sticky=W)
            # Remove everything else
            self.use_omero_preprocessing_button.grid_remove()
            self.config_selection.builder_name_label.grid_remove()
            self.config_selection.builder_name_entry.grid_remove()
            self.config_selection.num_classes_label.grid_remove()
            self.config_selection.classes.grid_remove() 
            self.config_selection.auto_config_button.grid_remove()
            self.folder_selection.label1.grid_remove()
            self.folder_selection.img_outpath.grid_remove()
            self.folder_selection.label2.grid_remove()
            self.folder_selection.msk_outpath.grid_remove()
            self.FineTuning.grid_remove()  
            self.fine_tune_button.grid_remove()
    def display_three(self):
        self.use_omero_preprocessing_button.grid(column=0,row=1,sticky=(N,E), ipady=2)
        self.folder_selection.grid(column=0, row=2, sticky=(N,W,E), pady=3)
        self.FineTuning.grid(column=0, row=3, sticky=(N,W,E), pady=3)
        self.config_selection.grid(column=0, row=4, sticky=(N,W,E), pady=3)    
        self.fine_tune_button.grid(column=0, row=5, padx=15, ipady=4, pady= 2, sticky=(N))   
        # Folder selection
        self.folder_selection.label1.grid(column=0,row=2, sticky=W, pady=7)
        self.folder_selection.img_outpath.grid(column=0, row=3, sticky=(W,E))
        self.folder_selection.label2.grid(column=0,row=4, sticky=W, pady=7)
        self.folder_selection.msk_outpath.grid(column=0,row=5, sticky=(W,E)) 
        # Configuration selection
        self.config_selection.builder_name_label.grid(column=0, row=1, sticky=(W,E), ipady=4,pady=3)
        self.config_selection.builder_name_entry.grid(column=0, row=2,ipadx=213,ipady=4,pady=3,sticky=(W,E))
        self.config_selection.num_classes_label.grid(column=0,row=3, sticky=W, pady=2)
        self.config_selection.classes.grid(column=0,row=3,pady=5,sticky=E)
        self.config_selection.auto_config_button.grid(column=0, columnspan=4,row=4 ,ipady=4, pady=2,)   
        
        # Remove everything else
        self.folder_selection.config_dir.grid_remove()
        self.folder_selection.label3.grid_remove() 
        self.config_selection.load_config_button.grid_remove()
        self.train_button.grid_remove()    
                       
    def get_logs_plot(self):
        """
        Function to get log files from REMOTE server and plot the Learning curves (Saves figure in local too)
        """
        import matplotlib.pyplot as plt
       
        # Import reader module from csv Library
        from csv import reader

        # read the CSV file
        def load_csv(filename):
            # Open file in read mode
            file = open(filename,"r")
            # Reading file 
            lines = reader(file)
            
            # Converting into a list 
            data = list(lines)
            return data
        plt.switch_backend('TkAgg')  
        # get the last folder modified/created
        _,stdout,_=REMOTE.exec_command("ls -td {}/logs/*/ | head -1".format(MAIN_DIR))
        line= stdout.readline()
    
        # connect to remote
        ftp = REMOTE.open_sftp()

        # remote directory
        remotedir =line.rstrip()+"/log"
        
        # create local dir if it does not exist already
        localdir = os.path.join("plots/")
        if not os.path.exists(localdir):
            os.makedirs(localdir, exist_ok=True)
        
        # copy files from remote to local
        ftp_get_folder(ftp, remotedir, localdir)
        
        # CSV file path
        csv_file = os.path.join("plots/log.csv")

        # PLOT
        data = load_csv(csv_file)
        # Extract epoch and train_loss, val_loss values
        epochs = [int(row[0]) for row in data[1:]]  # Skip the header row
        train_losses = [float(row[1]) for row in data[1:]]  # Skip the header row
        val_losses = [float(row[2]) for row in data[1:]]  # Skip the header row
        
        plt.clf()  # Clear the current plot
        plt.plot(epochs, train_losses ,label='Train loss')
        plt.plot(epochs, val_losses , label ='Validation loss')
        plt.xlabel('Epoch')
        plt.ylabel('Loss')
        plt.title('Learning Curves')
        plt.grid(True)
        plt.legend()
        plt.pause(0.1)  # Pause for a short duration to allow for updating               
        # save figure locally
        plt.savefig('Learning_curves_plot.png')
        
    def train(self):
        """
        Load the configuration file, modify it, save it, launch training, saves everything in logs folder
        """
        if REMOTE:
            #load the config file in local 
            import tempfile
            tempdir = tempfile.mkdtemp(prefix="tmp-config-")
    
            saved_config = tempdir+"/tmp-config.py"
            ftp = REMOTE.open_sftp()
          
            ftp.get(MAIN_DIR+"/"+config_path, saved_config)
            
            cfg = load_python_config(saved_config)
            ftp.close()
        else :   
            cfg = load_python_config(config_path)
       
       
       # test if aug_patch_size is greater than patch_size 
        self.config_selection.patch_size = [int(self.config_selection.patch_size1.get()), int(self.config_selection.patch_size2.get()), int(self.config_selection.patch_size3.get())]
        self.config_selection.aug_patch_size = [int(self.config_selection.aug_patch_size1.get()), int(self.config_selection.aug_patch_size2.get()), int(self.config_selection.aug_patch_size3.get())]
       
        for i in range(len(self.config_selection.patch_size)):
         if self.config_selection.patch_size[i] > self.config_selection.aug_patch_size[i]:
             popupmsg(f"[Error] Patch size {i} is lower than element {i} of the augmentation patch size.")
       
        # set the configuration
        
        cfg.IMG_PATH = img_path_train

        cfg = nested_dict_change_value(cfg, 'img_path', cfg.IMG_PATH)

        cfg.MSK_PATH = msk_path_train
        cfg = nested_dict_change_value(cfg, 'msk_path', cfg.MSK_PATH)
        
        cfg.FG_PATH = fg_path_train
        cfg = nested_dict_change_value(cfg, 'fg_path', cfg.FG_PATH)

        cfg.DESC = self.config_selection.builder_name.get()
        
        if not self.dataset_preprocessed_state.get():
            cfg.NUM_CLASSES = self.config_selection.num_classes.get()
            cfg = nested_dict_change_value(cfg, 'num_classes', cfg.NUM_CLASSES)
        
        cfg.NB_EPOCHS = self.config_selection.num_epochs.get()
        cfg = nested_dict_change_value(cfg, 'nb_epochs', cfg.NB_EPOCHS)
        
        cfg.BATCH_SIZE = self.config_selection.batch_size.get()
        cfg = nested_dict_change_value(cfg, 'batch_size', cfg.BATCH_SIZE)
       
        
        cfg.PATCH_SIZE = self.config_selection.patch_size
        cfg = nested_dict_change_value(cfg, 'patch_size', cfg.PATCH_SIZE)
        
        
        cfg.AUG_PATCH_SIZE = self.config_selection.aug_patch_size
        cfg = nested_dict_change_value(cfg, 'aug_patch_size', cfg.AUG_PATCH_SIZE)

        self.config_selection.num_pools = [int(self.config_selection.num_pools1.get()), int(self.config_selection.num_pools2.get()), int(self.config_selection.num_pools3.get())]
        cfg.NUM_POOLS = self.config_selection.num_pools
        cfg = nested_dict_change_value(cfg, 'num_pools', cfg.NUM_POOLS)
        # test if operating system is windows to change paths
        if platform=='win32':
                if cfg.IMG_PATH != None : cfg.IMG_PATH = cfg.IMG_PATH.replace('\\','\\\\')
                if cfg.MSK_PATH != None : cfg.MSK_PATH = cfg.MSK_PATH.replace('\\','\\\\')
                if cfg.FG_PATH != None : cfg.FG_PATH = cfg.FG_PATH.replace('\\','\\\\')
                if cfg.CSV_DIR  != None : cfg.CSV_DIR = cfg.CSV_DIR.replace('\\','\\\\')    
                
        if REMOTE:
            # if remote store the config file in a temp file
    
            new_config_path = save_python_config(config_dir=tempdir,
                                                 base_config=saved_config,
            IMG_PATH=cfg.IMG_PATH,
            MSK_PATH=cfg.MSK_PATH,
            FG_PATH=cfg.FG_PATH,
            NUM_CLASSES=cfg.NUM_CLASSES,
            BATCH_SIZE=cfg.BATCH_SIZE,
            AUG_PATCH_SIZE=cfg.AUG_PATCH_SIZE,
            PATCH_SIZE=cfg.PATCH_SIZE,
            NUM_POOLS=cfg.NUM_POOLS,
            NB_EPOCHS=cfg.NB_EPOCHS)
            # copy it
            ftp = REMOTE.open_sftp()
            ftp.put(new_config_path, MAIN_DIR+"/config1.py")
            ftp.close()
            # delete the temp file
            os.remove(new_config_path)

            def train_nohup():
                """
                run the training in remote server and disown it
                """
                # run the training and store the output in an output file 
                if self.fine_tune_state.get():
                    print("Fine-tuning Started !")
                    _,stdout,stderr=REMOTE.exec_command("source {}/bin/activate; cd {}; nohup  python -m biom3d.train --config config1.py --log {} >/dev/null 2>&1 &".format(VENV,MAIN_DIR, MAIN_DIR+'/logs/'+self.model_selection.logs_dir.get()))
                else :  
                    _,stdout,stderr=REMOTE.exec_command("source {}/bin/activate; cd {}; nohup  python -m biom3d.train --config config1.py >/dev/null 2>&1 &".format(VENV,MAIN_DIR))
                
                # print the stdout continuously
                while True:
                    line = stdout.readline()
                    if not line:
                        break
                    print(line, end="")
                while True:
                    line = stderr.readline()
                    if not line:
                        break
                    print(line, end="")
      
            train_nohup()
            self.get_logs_plot()
         
        else:  
            # Change storing paths
            local_config_dir = os.path.join(LOCAL_PATH,"configs")
            if platform=="win32" and "\\\\" not in local_config_dir:
                local_config_dir = local_config_dir.replace("\\", "\\\\")
            
            # save the new config file
            new_config_path = save_python_config(
            config_dir=local_config_dir,
            base_config=config_path,
            IMG_PATH=cfg.IMG_PATH,
            MSK_PATH=cfg.MSK_PATH,
            NUM_CLASSES=self.config_selection.num_classes.get(),
            BATCH_SIZE=cfg.BATCH_SIZE,
            AUG_PATCH_SIZE=cfg.AUG_PATCH_SIZE,
            PATCH_SIZE=cfg.PATCH_SIZE,
            NUM_POOLS=cfg.NUM_POOLS,
            NB_EPOCHS=cfg.NB_EPOCHS
            )

            if platform=="win32" and "\\\\" not in new_config_path:
                new_config_path = new_config_path.replace("\\", "\\\\")
        
            if not torch.cuda.is_available():
               popupmsg("  No GPU detected, the training might take a longer time ")
            if self.fine_tune_state.get():
                # run the fine tuning    
                print("Fine-Tuning Started !")       
                train(config=new_config_path,
                    path=self.FineTuning.log_folder.get())
            else :
                print("AAAAAAAAAA",new_config_path)
                # run the training           
                train(config=new_config_path)
                if self.use_omero_preprocessing_state.get() :
                    logs_path = "./logs"  # Use relative path
                    if not os.path.exists(logs_path):
                        print(f"Directory '{logs_path}' does not exist.")
                    else:
                        directories = [d for d in os.listdir(logs_path) if os.path.isdir(os.path.join(logs_path, d))]
                        if not directories:
                            print("No directories found in the logs path.")
                        else:
                            directories.sort(key=lambda d: os.path.getmtime(os.path.join(logs_path, d)), reverse=True)
                            last_folder = directories[0]
                            image_folder = os.path.join(logs_path, last_folder, "image")

                    biom3d.omero_uploader.run(username=self.omero_connection.username_entry.get(), password=self.omero_connection.password_entry.get(), hostname=self.omero_connection.hostname_entry.get() ,
                        project=int(self.omero_dataset.id_entry.get()),
                        path=image_folder,
                        attachment=last_folder,
                        is_pred=False,
                    )
            popupmsg(" Training done ! ")

class FineTuning(ttk.LabelFrame):
    def __init__(self, *arg, **kw):
        super(FineTuning, self).__init__(*arg,**kw)
        
        self.log_label = ttk.Label(self, text="Select the folder containing the log file : ")
        
        self.log_folder = FileDialog(self, mode='folder', textEntry="")
        
        # place widgets
        self.log_label.grid(column=0, row=0, sticky=(W,E))  
        self.log_folder.grid(column=0, row=1, columnspan=2,sticky=(W,E))    
        
        self.columnconfigure(0, weight=1)
        for i in range(2):
            self.rowconfigure(i, weight=1)

#----------------------------------------------------------------------------
# Prediction tab

class InputDirectory(ttk.LabelFrame):
    """ Class to choose input datasets and masks, or send them to remote server
    """
    def __init__(self, *arg, **kw):
        super(InputDirectory, self).__init__(*arg, **kw)

        self.input_folder_label = ttk.Label(self, text="Select a folder containing images for prediction:")
        self.input_folder_label.grid(column=0, row=0, sticky=(W,E))

        if REMOTE: 
            # define the dropdown menu
            _,stdout,_ = REMOTE.exec_command('ls {}/data/to_pred'.format(MAIN_DIR))     
            self.data_list = [e.replace('\n','') for e in stdout.readlines()]
            if(len(self.data_list) == 0):
                self.data_dir = StringVar(value="Empty")
            else:   
                self.data_dir = StringVar(value=self.data_list[0])
            self.data_dir_option_menu = ttk.OptionMenu(self, self.data_dir, self.data_dir.get(), *self.data_list)

            # or send the dataset to server
            self.send_data_label = ttk.Label(self, text="Or send a new dataset of raw images to the server:")
            self.send_data_folder = FileDialog(self, mode='folder', textEntry="data/to_pred")
            self.send_data_button = ttk.Button(self, width=29, style="train_button.TLabel", text="Send data", command=self.send_data)


            self.data_dir_option_menu.grid(column=0, row=0, padx=12,sticky=(E))
            self.send_data_label.grid(column=0, row=2, sticky=(W,E))
            self.send_data_folder.grid(column=0, row=3, sticky=(W,E))
            self.send_data_button.grid(column=0, row=4, ipady=4,pady=5,)

            self.columnconfigure(0, weight=1)
            for i in range(5):
                self.rowconfigure(i, weight=1)
        else:
            
            self.data_dir = FileDialog(self, mode='folder', textEntry=os.path.join('', ''))
            self.data_dir.grid(column=0, row=1, sticky=(W,E))

            self.columnconfigure(0, weight=1)
            for i in range(2):
                self.rowconfigure(i, weight=1)

    def send_data(self):
        """
        Send a dataset to remote for prediction
        """
        # send data to server
        ftp = REMOTE.open_sftp()
        remotepath="{}/data/to_pred/{}".format(MAIN_DIR, os.path.basename(self.send_data_folder.get()))
        ftp_put_folder(ftp, localpath=self.send_data_folder.get(), remotepath=remotepath)

        # update the dropdown menu (and select the new dataset automatically)
        _,stdout,_ = REMOTE.exec_command('ls {}/data/to_pred'.format(MAIN_DIR))
        self.data_list = [e.replace('\n','') for e in stdout.readlines()]
        self.data_dir_option_menu.set_menu(self.data_list[0], *self.data_list)
        self.data_dir.set(os.path.basename(self.send_data_folder.get()))
        popupmsg("Data sent !")

class Connect2Omero(ttk.LabelFrame):
    """ To establish connection with OMERO server
    """
    def __init__(self, *arg, **kw):
        super(Connect2Omero, self).__init__(*arg, **kw)

        # widgets definitions
        self.hostname_label = ttk.Label(self, text='Omero server address:')
        self.hostname = StringVar(value="omero.igred.fr")
        self.hostname_entry = ttk.Entry(self, textvariable=self.hostname)

        self.username_label = ttk.Label(self, text='User name:')
        self.username = StringVar(value="")
        self.username_entry = ttk.Entry(self, textvariable=self.username)

        self.password_label = ttk.Label(self, text='Password:')
        self.password = StringVar(value="")
        self.password_entry = ttk.Entry(self, textvariable=self.password, show='*')

        # place widgets
        self.hostname_label.grid(column=0, row=0, sticky=(W,E))
        self.hostname_entry.grid(column=1, row=0, sticky=(W,E))

        self.username_label.grid(column=0, row=1, sticky=(W,E))
        self.username_entry.grid(column=1, row=1, sticky=(W,E))

        self.password_label.grid(column=0, row=2, sticky=(W,E))
        self.password_entry.grid(column=1, row=2, sticky=(W,E))

        # grid config
        self.columnconfigure(0, weight=1)
        self.columnconfigure(1, weight=5)
        for i in range(3):
            self.rowconfigure(i, weight=1)

class OmeroPreprocessing(ttk.LabelFrame):
    """
    Choose an input Dataset from OMERO for Predictions
    """
    def __init__(self, *arg, **kw):
        super(OmeroPreprocessing, self).__init__(*arg, **kw)

        self.label_id = ttk.Label(self, text="Raw Images Dataset ID:")
        self.id = StringVar(value="")
        self.id_entry = ttk.Entry(self, textvariable=self.id)

        self.msk_label_id = ttk.Label(self, text="Masks Dataset ID:")
        self.msk_id = StringVar(value="")
        self.msk_id_entry = ttk.Entry(self, textvariable=self.msk_id)


        self.label_id.grid(column=0, row=0, sticky=(W,E))
        self.id_entry.grid(column=1,row=0,sticky=(W,E))

        self.msk_label_id.grid(column=0, row=1, sticky=(W,E))
        self.msk_id_entry.grid(column=1,row=1,sticky=(W,E))
        self.columnconfigure(0, weight=1)
        self.columnconfigure(1, weight=5)
        self.rowconfigure(0, weight=1)

class OmeroDataset(ttk.LabelFrame):
    """
    Choose an input Dataset from OMERO for Training
    """
    def __init__(self, *arg, **kw):
        super(OmeroDataset, self).__init__(*arg, **kw)
    
        self.label_id = ttk.Label(self, text="Input Dataset ID:")
        self.id = StringVar(value="")
        self.id_entry = ttk.Entry(self, textvariable=self.id)

        self.project_label_id = ttk.Label(self, text="Output Project ID:")
        self.project_id = StringVar(value="")
        self.project_id_entry = ttk.Entry(self, textvariable=self.project_id)

        self.label_id.grid(column=0, row=0, sticky=(W,E))
        self.id_entry.grid(column=1,row=0,sticky=(W,E))
        
        self.project_label_id.grid(column=0, row=1, sticky=(W,E))
        self.project_id_entry.grid(column=1,row=1,sticky=(W,E))
        self.columnconfigure(0, weight=1)
        self.columnconfigure(1, weight=5)
        self.rowconfigure(0, weight=1)
        self.rowconfigure(1, weight=1)
        
class ModelSelection(ttk.LabelFrame):
    """ To Select a Model for predictions
    """
    def __init__(self, *arg, **kw):
        super(ModelSelection, self).__init__(*arg, **kw)

        # Define elements
        # get model list
        if REMOTE:
            _,stdout,_ = REMOTE.exec_command('ls {}/logs'.format(MAIN_DIR))
            self.logs_list = [e.replace('\n','') for e in stdout.readlines()]
            
            # define the dropdown menu    
            if(len(self.logs_list) == 0):
                self.logs_dir = StringVar(value="Empty")
            else:   
                self.logs_dir = StringVar(value=self.logs_list[0])
            self.logs_dir_option_menu = ttk.OptionMenu(self, self.logs_dir, self.logs_dir.get(), *self.logs_list)
            self.button_update_list = ttk.Button(self, text="Update", command=self._update_logs_list)
            
            self.logs_dir_option_menu.grid(column=0, row=0, sticky=(W,E))
            self.button_update_list.grid(column=1, row=0, padx=5,sticky=(W,E))
            
            self.columnconfigure(0, weight=10)
            self.columnconfigure(1, weight=1)
            self.rowconfigure(0, weight=1)

        else: 
            ## build folder
            self.label1 = ttk.Label(self, text="Select the folder containing the build:", anchor="sw", background='white')
            self.logs_dir = FileDialog(self, mode='folder', textEntry='')

            self.logs_dir.grid(column=0, row=0, sticky=(W,E))
            self.columnconfigure(0, weight=1)
            self.rowconfigure(0, weight=1)
        
    def _update_logs_list(self):
        """
        Upload the log list in remote
        """
        _,stdout,_ = REMOTE.exec_command('ls {}/logs'.format(MAIN_DIR))
        self.logs_list = [e.replace('\n','') for e in stdout.readlines()]
        self.logs_dir_option_menu.set_menu(self.logs_list[0], *self.logs_list)
        popupmsg("Models list updated !")

class OutputDirectory(ttk.LabelFrame):
    """ Choose a Local output directory or send prediction to OMERO
    """
    def __init__(self, *arg, **kw):
        super(OutputDirectory, self).__init__(*arg, **kw)

        if REMOTE: 
            # if remote, only print an information message indicating where to find the prediction folder on the server.
            self.default_label = ttk.Label(self, text="(Optional) Select a local folder to download the predictions:")
            self.data_dir = FileDialog(self, mode="folder", textEntry="")
            self.default_label.grid(column=0, row=0, sticky=(W,E))
            self.data_dir.grid(column=0, row=1, sticky=(W,E))

            self.columnconfigure(0, weight=1)
            for i in range(2):
                self.rowconfigure(i, weight=1)
        else:
            self.data_dir_label = ttk.Label(self, text="Select a folder for the upcoming predictions:")
            self.data_dir = FileDialog(self, mode='folder', textEntry=os.path.join('data', 'pred'))
            
            self.data_dir_label.grid(column=0, row=0, sticky=(W,E))
            self.data_dir.grid(column=0, row=1, sticky=(W,E))

            self.columnconfigure(0, weight=1)
            for i in range(2):
                self.rowconfigure(i, weight=1)

class OmeroUpload(ttk.LabelFrame):
    """ For Uploading Predictions to OMERO server
    """
    def __init__(self,*arg, **kw):
        super(OmeroUpload, self).__init__(*arg, **kw)
        self.upload_label= ttk.Label(self, text="Send predictions to OMERO : ")
       
        # widgets definitions
        self.hostname_label = ttk.Label(self, text='Omero server address:')
        self.hostname = StringVar(value="omero.igred.fr")
        self.hostname_entry = ttk.Entry(self, textvariable=self.hostname)

        self.username_label = ttk.Label(self, text='User name:')
        self.username = StringVar(value="")
        self.username_entry = ttk.Entry(self, textvariable=self.username)

        self.password_label = ttk.Label(self, text='Password:')
        self.password = StringVar(value="")
        self.password_entry = ttk.Entry(self, textvariable=self.password, show='*')

        self.dataset_label = ttk.Label(self, text='Select a folder to save the prediction  :')
        
        self.prediction_folder_label = ttk.Label(self, text='Prediction Folder:')
        self.prediction_folder= FileDialog(self, mode='folder', textEntry="data/pred")
        
        self.upload_project_label= ttk.Label(self, text="Project ID : ") #change to project id and send dataset name
        self.project_id= StringVar(value="")
        self.upload_project_entry= ttk.Entry(self,textvariable=self.project_id)
        
        self.upload_dataset_label= ttk.Label(self, text="Select a name for your dataset : ") #change to project id and send dataset name
        self.dataset_name= StringVar(value="Biom3d_pred")
        self.dataset_name_entry= ttk.Entry(self,textvariable=self.dataset_name)
        if REMOTE :
            # define the dropdown menu
            _,stdout,_ = REMOTE.exec_command('ls {}/data/pred'.format(MAIN_DIR))
            self.data_list = [e.replace('\n','') for e in stdout.readlines()]
            if(len(self.data_list) == 0):
                    self.data_dir = StringVar(value="Empty")
            else:   
                self.data_dir = StringVar(value=self.data_list[0])
            self.data_dir_option_menu = ttk.OptionMenu(self, self.data_dir, self.data_dir.get(), *self.data_list)
            self.button_update_list = ttk.Button(self, text="Update", command=self._update_pred_list)
            self.dataset_label = ttk.Label(self, text='Select the dataset to send :')
        self.send_data_omero = ttk.Button(self, width=29,text="Send to Omero", style="train_button.TLabel", command=self.send_to_omero)
        
        # place widgets
        self.hostname_label.grid(column=0, row=0, sticky=(W,E))
        self.hostname_entry.grid(column=1,columnspan=2, row=0, sticky=(W,E))

        self.username_label.grid(column=0, row=1, sticky=(W,E))
        self.username_entry.grid(column=1,columnspan=2, row=1, sticky=(W,E))

        self.password_label.grid(column=0, row=2, sticky=(W,E))
        self.password_entry.grid(column=1, columnspan=2,row=2, sticky=(W,E))
        
        self.upload_project_label.grid(column=0, row=3, sticky=(W,E))
        self.upload_project_entry.grid(column=1, columnspan=2,row=3, sticky=(W,E))
        self.upload_dataset_label.grid(column=0,row=4, pady=5, sticky=(W,E))
        self.dataset_name_entry.grid(column=1,row=4,columnspan=2, pady=5, sticky=(W,E))
        self.dataset_label.grid(column=0,row=5, pady=5, sticky=(W,E))
        
        if REMOTE:
            self.data_dir_option_menu.grid(column=0, row=6, columnspan=2, sticky=(W,E))
            self.button_update_list.grid(column=2,row=6, padx=6, sticky=(W,E))
            self.send_data_omero.grid(padx=(100, 10),columnspan=2,ipady=4,pady=5,row=7, )
       
        else :
            self.prediction_folder_label.grid(column=0, row=6,padx=5, sticky=(W,E))
            self.prediction_folder.grid(column=1,columnspan=2,row=6, sticky=(W,E))
        
        # grid config
        self.columnconfigure(0, weight=1)
        self.columnconfigure(1, weight=5)
        for i in range(6):
            self.rowconfigure(i, weight=1)

    def _update_pred_list(self):
        """Update the prediction list
        """
        _,stdout,_ = REMOTE.exec_command('ls {}/data/pred'.format(MAIN_DIR))
        self.data_list = [e.replace('\n','') for e in stdout.readlines()]
        self.data_dir_option_menu.set_menu(self.data_list[0], *self.data_list)       
        popupmsg("Updated !")
        
    def send_to_omero(self): 
        """
        Send last prediction results to OMERO
        
        """
        # get the last folder modified/created
        _,stdout,stderr=REMOTE.exec_command("ls -td {}/data/pred/{}/*/ | head -1".format(MAIN_DIR, self.dataset_selected_omero() ))  
        last_folder = stdout.readline().replace('\n','')
        _,stdout,stderr=REMOTE.exec_command("source {}/bin/activate; cd {}; python -m biom3d.omero_uploader --username {} --password {} --hostname {} --project {} --path '{}' --dataset_name {} --is_pred".format(VENV,MAIN_DIR, self.username_entry.get(), self.password_entry.get(), self.hostname_entry.get(), self.upload_project_entry.get(), last_folder,self.dataset_name_entry.get() ))
        
        while True: 
            line = stdout.readline()
            if not line:
                break
            if line:
                print(line, end="")
        while True: # print error messages if needed
            line = stderr.readline()
            if not line:
                break
            if line:
                print(line, end="")
       
    def dataset_selected_omero(self, *args):
        """ Getter for selected Dataset

        Returns:
            str: the selected dataset
        """
        global selected_dataset
        selected_dataset = self.data_dir.get()
        return selected_dataset  
    
class DownloadPrediction(ttk.LabelFrame):
    """
    REMOTE only! download output after prediction
    """
    def __init__(self, *arg, **kw):
        super(DownloadPrediction, self).__init__(*arg, **kw)

        assert REMOTE, "[Error] REMOTE must defined"

        self.input_folder_label = ttk.Label(self, text="Select a remote folder to download :")

        # define the dropdown menu
        _,stdout,_ = REMOTE.exec_command('ls {}/data/pred'.format(MAIN_DIR))
        self.data_list = [e.replace('\n','') for e in stdout.readlines()]
        if(len(self.data_list) == 0):
                self.data_dir = StringVar(value="Empty")
        else:   
            self.data_dir = StringVar(value=self.data_list[0])
        self.data_dir_option_menu = ttk.OptionMenu(self, self.data_dir, self.data_dir.get(), *self.data_list)
        self.button_update_list = ttk.Button(self, text="Update", command=self._update_pred_list)

        # or send the dataset to server
        self.get_data_label = ttk.Label(self, text="Select local folder to download into:")
        self.get_data_folder = FileDialog(self, mode='folder', textEntry="data/pred")
        self.get_data_button = ttk.Button(self,width=29,style="train_button.TLabel", text="Get data", command=self.get_data)
        # Grid placement
        self.input_folder_label.grid(column=0, row=0, columnspan=2, sticky=(W,E))
        self.data_dir_option_menu.grid(column=0, row=1, sticky=(W,E))
        self.button_update_list.grid(column=1, row=1,padx=5, sticky=(W,E))
        self.get_data_label.grid(column=0, row=2, columnspan=2, sticky=(W,E))
        self.get_data_folder.grid(column=0, row=3, columnspan=2, sticky=(W,E))
        self.get_data_button.grid(column=0, row=4, columnspan=2, pady=5,ipady=4, )

        self.columnconfigure(0, weight=10)
        self.columnconfigure(1, weight=1)
        for i in range(5):
            self.rowconfigure(i, weight=1)
    
    def get_data(self):
        """ Gets Dataset from REMOTE server to local directory
        """
        # download dataset from the remote server to the local server
        
        # connect to remote
        ftp = REMOTE.open_sftp()

        # remote directory
        remotedir = "{}/data/pred/{}".format(MAIN_DIR, self.data_dir.get())

        # create local dir if it does not exist already
        localdir = os.path.join(self.get_data_folder.get(), self.data_dir.get())
        if not os.path.exists(localdir):
            os.makedirs(localdir, exist_ok=True)
        
        # copy files from remote to local
        ftp_get_folder(ftp, remotedir, localdir)
        popupmsg("Data sent to local !")
    def _update_pred_list(self):
        """
        Update the prediction list in Remote
        """
        _,stdout,_ = REMOTE.exec_command('ls {}/data/pred'.format(MAIN_DIR))
        self.data_list = [e.replace('\n','') for e in stdout.readlines()]
        self.data_dir_option_menu.set_menu(self.data_list[0], *self.data_list)
        popupmsg("Prediction list updated !")
        
class Dict(dict):
    def __init__(self, *args, **kwargs): super().__init__(*args, **kwargs)
    def __getattr__(self, name): return self[name]
    def __setattr__(self, name, value): self[name] = value
    def __delattr__(self, name): del self[name]

def config_to_type(cfg, new_type):
    """Change config type to a new type. This function is recursive and can be use to change the type of nested dictionaries. 
    """
    old_type = type(cfg)
    cfg = new_type(cfg)
    for k,i in cfg.items():
        if type(i)==old_type:
            cfg[k] = config_to_type(cfg[k], new_type)
    return cfg

def save_yaml_config(path, cfg):
    """
    save a configuration in a yaml file.
    path must thus contains a yaml extension.
    example: path='logs/test.yaml'
    """
    cfg = config_to_type(cfg, dict)
    with open(path, "w") as f:
        yaml.dump(cfg, f, sort_keys=False)
    
def load_yaml_config(path):
    """
    load a yaml stored with the self.save method.
    """
    return config_to_type(yaml.load(open(path),Loader=yaml.FullLoader), Dict)

class PredictTab(ttk.Frame):
    """ Prediction tab.
    Workflow :
        1. Choose the dataset for prediction.
        2. Select a model.
        3. Run the prediction
        4. Download the prediction results locally or send them to OMERO.

    Parameters
    ----------
        ttk (frame): parent frame
    """
    def __init__(self, *arg, **kw):
        super(PredictTab, self).__init__(*arg, **kw)
        self.prediction_messages = ttk.Label(self, text="")
        self.use_omero_state = IntVar(value=0) 
        self.send_to_omero_state = IntVar(value=0) 
        self.use_omero = ttk.Checkbutton(self, text="Use omero input directory", command=self.display_omero, variable=self.use_omero_state)
        self.input_dir = InputDirectory(self, text="Input directory", padding=[10,10,10,10])
        self.model_selection = ModelSelection(self, text="Model selection", padding=[10,10,10,10])
        self.send_to_omero = ttk.Checkbutton(self, text="Send Predictions to omero ", command=self.display_send_to_omero, variable=self.send_to_omero_state)
        self.keep_biggest_only_state= IntVar(value=0)
        self.keep_big_only_state = IntVar(value=0)
        self.keep_biggest_only_button = ttk.Checkbutton(self, text="Keep the biggest object only ? ", variable=self.keep_biggest_only_state)        
        self.keep_big_only_button = ttk.Checkbutton(self, text="Keep big objects only ? ", variable=self.keep_big_only_state)        
        # 2d image ?
        self.is_2d = IntVar(value=0) 
        self.is_2d_check_button = ttk.Checkbutton(self, text="Process 2D images ? ",  variable=self.is_2d)
        global is_2d_pred 
        is_2d_pred = self.is_2d

        if not REMOTE: self.output_dir = OutputDirectory(self, text="Output directory", padding=[10,10,10,10])
        self.button = ttk.Button(self, width=29,style="train_button.TLabel", text="Start", command=self.predict)
        if REMOTE: self.download_prediction = DownloadPrediction(self, text="Download predictions to local", padding=[10,10,10,10])


        self.use_omero.grid(column=0,row=0,sticky=(W), pady=6)
        self.is_2d_check_button.grid(column=0,row=0,sticky=(E), pady=6)
        self.input_dir.grid(column=0,row=1,sticky=(W,E), pady=6)
        self.model_selection.grid(column=0,row=3,sticky=(W,E), pady=6)
        if not REMOTE: 
            self.output_dir.grid(column=0,row=5,sticky=(W,E), pady=6)
            self.send_to_omero.grid(column=0,row=4,sticky=(W,E), pady=6)
            self.keep_biggest_only_button.grid(column=0,row=8,ipady=4, padx=10,sticky=(S,N,W))
            self.keep_big_only_button.grid(column=0,row=9,ipady=4, pady=4,padx=10,sticky=(S,N,W))
        
            self.button.grid(column=0,row=10,ipady=4,padx=10,sticky=(S,N))
        
        if REMOTE: 
            self.keep_biggest_only_button.grid(column=0,row=7,ipady=4, padx=10,sticky=(S,N,W))
            self.keep_big_only_button.grid(column=0,row=8,ipady=4, pady=4,padx=10,sticky=(S,N,W))
            self.button.grid(column=0,row=9,ipady=4,padx=10,sticky=(S,N))
            self.download_prediction.grid(column=0, row=11, sticky=(W,E), pady=6)
            self.send_to_omero.grid(column=0,row=10,sticky=(W,E), pady=6)
    
        self.columnconfigure(0, weight=1)
        for i in range(7):
            self.rowconfigure(i, weight=1)
    
    def predict(self):
        #TODO test with None
        attachment_file = self.model_selection.logs_dir.get()
        # if use Omero then use Omero prediction
        if REMOTE :
            # To Filter objects in Prediction
            selected_model = self.model_selection.logs_dir.get()
            
            # connect to remote
            ftp = REMOTE.open_sftp()

            # remote directory
            remotedir = "{}/logs/{}/log/".format(MAIN_DIR,selected_model)
            
            # create local dir if it does not exist already
            localdir = os.path.join("config_keep_big/")
            if not os.path.exists(localdir):
                os.makedirs(localdir, exist_ok=True)
            # copy files from remote to local
            ftp_get_folder(ftp, remotedir, localdir)
            
            yaml_conf_path = localdir+"config.yaml"
            cfg = load_yaml_config(yaml_conf_path)
            if self.keep_biggest_only_state.get() :
                cfg.POSTPROCESSOR.kwargs.keep_biggest_only = True
            else: cfg.POSTPROCESSOR.kwargs.keep_biggest_only = False
                    
            if self.keep_big_only_state.get() :   
                cfg.POSTPROCESSOR.kwargs.keep_big_only = True
            else : cfg.POSTPROCESSOR.kwargs.keep_big_only = False
            
            # if remote store the config file in a temp file
            save_yaml_config(yaml_conf_path,cfg)
            
            # copy it
            ftp = REMOTE.open_sftp()
            ftp.put(yaml_conf_path, remotedir+"/config.yaml")
            ftp.close()
            
            # delete the temp file
            import shutil
            shutil.rmtree(localdir)
            
        if not REMOTE :
            yaml_conf_path = self.model_selection.logs_dir.get()+"/log/config.yaml"
            
            #load config
            cfg = load_yaml_config(yaml_conf_path)
            if self.keep_biggest_only_state.get() :
                cfg.POSTPROCESSOR.kwargs.keep_biggest_only = True
            else: cfg.POSTPROCESSOR.kwargs.keep_biggest_only = False
                    
            if self.keep_big_only_state.get() :   
                cfg.POSTPROCESSOR.kwargs.keep_big_only = True
            else : cfg.POSTPROCESSOR.kwargs.keep_big_only = False
            
            #save it 
            save_yaml_config(yaml_conf_path,cfg)
                
            
        if self.use_omero_state.get():
            obj="Dataset"+":"+self.omero_dataset.id.get()
         
            if REMOTE:
                
                # TODO: below, still OS dependant 
                # Run OMERO prediction
                _, stdout, stderr = REMOTE.exec_command("source {}/bin/activate; cd {}; python -m biom3d.omero_pred --obj {} --log {} --username {} --password {} --hostname {} --upload_id {} --attachment {} --is_2d {} ".format(VENV,
                    MAIN_DIR,
                    obj,
                    MAIN_DIR+'logs/' + self.model_selection.logs_dir.get(), 
                    self.omero_connection.username.get(),
                    self.omero_connection.password.get(),
                    self.omero_connection.hostname.get(),
                    self.omero_dataset.project_id.get(),
                    MAIN_DIR+'logs/' + attachment_file,
                    is_2d_pred.get()
                    ))
                while True: 
                    line = stdout.readline()
                    if not line:
                        break
                    if line:
                        print(line, end="")
                while True: # print error messages if needed
                    line = stderr.readline()
                    if not line:
                        break
                    if line:
                        print(line, end="")

                self.download_prediction._update_pred_list()
            
            else:
                target = "data/to_pred"
                if not os.path.isdir(target):
                    os.makedirs(target, exist_ok=True)
                print("Downloading Omero dataset into", target)
                # run OMERO prediction
                p=biom3d.omero_pred.run(
                    obj=obj,
                    target=target,
                    log=self.model_selection.logs_dir.get(), 
                    dir_out=self.output_dir.data_dir.get(),
                    user=self.omero_connection.username.get(),
                    pwd=self.omero_connection.password.get(),
                    host=self.omero_connection.hostname.get(),
                    upload_id=int(self.omero_dataset.project_id.get()),
                    attachment=attachment_file,
                    is_2d=is_2d_pred.get()
                )
        
        else: # if not use Omero
            if REMOTE:
<<<<<<< HEAD
                _, stdout, stderr = REMOTE.exec_command("source {}/bin/activate; cd {}; python -m biom3d.pred --log {} --path_in {} --path_out {}".format(VENV,
                    MAIN_DIR,
=======
                _, stdout, stderr = REMOTE.exec_command("cd {}; source {}/bin/activate;  python -m biom3d.pred --log {} --dir_in {} --dir_out {} --is_2d {} ".format(MAIN_DIR,
                    VENV,
>>>>>>> 1caff7e4
                    'logs/'+self.model_selection.logs_dir.get(), 
                    'data/to_pred/'+self.input_dir.data_dir.get(),
                    'data/pred/'+self.input_dir.data_dir.get(),
                     is_2d_pred.get() # the default prediction output folder
                    ))
                while True: 
                    line = stdout.readline()
                    if not line:
                        break
                    if line:
                        print(line, end="")
                while True: # print error messages if needed
                    line = stderr.readline()
                    if not line:
                        break
                    if line:
                        print(line, end="")
                # Upload the prediction list
                self.download_prediction._update_pred_list()
            else: 
                if self.send_to_omero_state.get():
                    target= self.send_to_omero_connection.prediction_folder.get()
                else :
                    target = self.output_dir.data_dir.get()
                self.prediction_messages.grid(column=0, row=6, columnspan=2, sticky=(W,E))
                self.prediction_messages.config(text="Prediction is running ...!")
                # Run prediction
<<<<<<< HEAD
                p = pred(
                    log=self.model_selection.logs_dir.get(),
                    path_in=self.input_dir.data_dir.get(),
                    path_out=target)
=======
                if is_2d_pred:
                    p = predict_2d(
                        log=self.model_selection.logs_dir.get(),
                        dir_in=self.input_dir.data_dir.get(),
                        dir_out=target)
                else :
                    p = pred(
                        log=self.model_selection.logs_dir.get(),
                        dir_in=self.input_dir.data_dir.get(),
                        dir_out=target)
>>>>>>> 1caff7e4
                self.prediction_messages.config(text="Prediction is done !")
                if self.send_to_omero_state.get():
                    # Upload results to OMERO
                    biom3d.omero_uploader.run(username=self.send_to_omero_connection.username.get(),
                    password=self.send_to_omero_connection.password.get(),
                    hostname=self.send_to_omero_connection.hostname.get(),
                    project=int(self.send_to_omero_connection.upload_project_entry.get()),
                    dataset_name=self.send_to_omero_connection.dataset_name_entry.get(),
                    attachment=attachment_file,
                    is_pred=True,
                    path=p)
                popupmsg("Prediction done !")

    def display_omero(self):
        """ For displaying and hiding OMERO tab
        """
        if self.use_omero_state.get():
            # hide the standard input dir and replace it by the Omero dir
            # hide
            self.input_dir.grid_remove()

            # place the new ones
            self.omero_connection = Connect2Omero(self, text="Connection to Omero server", padding=[10,10,10,10])
            self.omero_dataset = OmeroDataset(self, text="Selection of Omero dataset", padding=[10,10,10,10])

            self.omero_connection.grid(column=0,row=1,sticky=(W,E), pady=6)
            self.omero_dataset.grid(column=0,row=2,sticky=(W,E), pady=6)

            self.send_to_omero.grid_remove()

        else:
            # hide omero 
            self.omero_connection.grid_remove()
            self.omero_dataset.grid_remove()

            # reset the input dir
            self.input_dir.grid(column=0,row=1,sticky=(W,E))

            self.send_to_omero.grid(column=0,row=4,sticky=(W,E), pady=6)
       
    def display_send_to_omero(self):
        
         """ For displaying and hiding OMERO tab
         """
         if self.send_to_omero_state.get():
             # place the new ones
            self.send_to_omero_connection = OmeroUpload(self, text="Connection to Omero server", padding=[10,10,10,10])
            self.send_to_omero_connection.grid(column=0,row=9,sticky=(W,E), pady=6)
            
            if REMOTE :
                self.download_prediction.grid_remove()
                self.send_to_omero_connection.grid(column=0,row=11,sticky=(W,E), pady=6)
                
            else :
                self.output_dir.grid_remove()     
                self.send_to_omero_connection.grid(column=0,row=5,sticky=(W,E), pady=6)

         else:
            # hide omero 
            self.send_to_omero_connection.grid_remove()
            if REMOTE : self.download_prediction.grid(column=0, row=11, sticky=(W,E), pady=6)
            else: self.output_dir.grid(column=0,row=5,sticky=(W,E), pady=6)

#----------------------------------------------------------------------------
# Eval tab

class LocalDirectory(ttk.LabelFrame):
    """ Choose a Local output directory or send prediction to OMERO
    """
    def __init__(self, *arg, **kw):
        super(LocalDirectory, self).__init__(*arg, **kw)

        self.data_dir_label = ttk.Label(self, text="Select a folder:")
        self.data_dir = FileDialog(self, mode='folder', textEntry=os.path.join('data', 'pred'))
        
        self.data_dir_label.grid(column=0, row=0, sticky=(W,E))
        self.data_dir.grid(column=0, row=1, sticky=(W,E))

        self.columnconfigure(0, weight=1)
        for i in range(2):
            self.rowconfigure(i, weight=1)

class EvalTab(ttk.Frame):
    """ Compute Dice score after prediction.
    """
    def __init__(self, *arg, **kw):
        super(EvalTab, self).__init__(*arg, **kw)
        self.eval_messages = ttk.Label(self, text="")

        self.pred_dir = LocalDirectory(self, text="Prediction directory", padding=[10,10,10,10])       
        
        self.lab_dir = LocalDirectory(self, text="Label directory", padding=[10,10,10,10])
        
        # Number of classes
        self.num_classes_label = ttk.Label(self, text="Enter the number of classes: "+"."*screen_width, anchor="sw", background='white')
        self.num_classes = IntVar(value=1)
        self.classes = ttk.Entry(self, width=5,textvariable=self.num_classes)
        
        self.button = ttk.Button(self, width=29,style="train_button.TLabel", text="Start", command=self.eval)

        self.pred_dir.grid(column=0,row=0,sticky=(W,E), pady=6)
        self.lab_dir.grid(column=0,row=2,sticky=(W,E), pady=6)
        self.num_classes_label.grid(column=0,row=4, sticky=W, pady=2)
        self.classes.grid(column=0,row=4,pady=6,sticky=E)
        self.button.grid(column=0,row=5,ipady=4,padx=10,sticky=(S,N))
        
        self.columnconfigure(0, weight=1)
        for i in range(7):
            self.rowconfigure(i, weight=1)
    
    def eval(self):
        self.eval_messages.grid(column=0, row=6, columnspan=2, sticky=(W,E))
        self.eval_messages.config(text="Evaluation is running ...!")
        # Run prediction
        _, mean = eval(
            path_lab=self.lab_dir.data_dir.get(), 
            path_out=self.pred_dir.data_dir.get(), 
            num_classes=self.num_classes.get(),
            )
        self.eval_messages.config(text="Evaluation is done! Mean Dice score: {}".format(mean))

#----------------------------------------------------------------------------
# Main loop

class Connect2Remote(ttk.LabelFrame):
    """
    Class to connect to remote server. use paramiko package
    """
    def __init__(self, *arg, **kw):
        super(Connect2Remote, self).__init__(*arg, **kw)

        # widgets definitions
        self.hostname_label = ttk.Label(self, text='Server address:')
        self.hostname = StringVar(value="")
        self.hostname_entry = ttk.Entry(self, textvariable=self.hostname)

        self.username_label = ttk.Label(self, text='User name:')
        self.username = StringVar(value="biome")
        self.username_entry = ttk.Entry(self, textvariable=self.username)

        self.password_label = ttk.Label(self, text='Password:')
        self.password = StringVar(value="")
        self.password_entry = ttk.Entry(self, textvariable=self.password, show='*')
        
        self.main_dir_label = ttk.Label(self, text='Folder of Biom3d repository on remote server:')
        self.main_dir = StringVar(value="/home/biome/")
        self.main_dir_entry = ttk.Entry(self, textvariable=self.main_dir)

        self.venv_label = ttk.Label(self, text='(Optional) Name of the virtual environment on remote server:')
        self.venv_name = StringVar(value="")
        self.venv_entry = ttk.Entry(self, textvariable=self.venv_name)
        
        self.use_proxy_state = IntVar() 
        self.use_proxy = ttk.Checkbutton(self, text="Use proxy server for ssh connexion", command=self.display_proxy, variable=self.use_proxy_state)
        

        # place widgets
        self.hostname_label.grid(column=0, row=0, sticky=(W,E))
        self.hostname_entry.grid(column=1, row=0, sticky=(W,E))

        self.username_label.grid(column=0, row=1, sticky=(W,E))
        self.username_entry.grid(column=1, row=1, sticky=(W,E))

        self.password_label.grid(column=0, row=2, sticky=(W,E))
        self.password_entry.grid(column=1, row=2, sticky=(W,E))

        self.main_dir_label.grid(column=0, row=3, sticky=(W,E))
        self.main_dir_entry.grid(column=1, row=3, sticky=(W,E))

        self.venv_label.grid(column=0, row=4, sticky=(W,E))
        self.venv_entry.grid(column=1, row=4, sticky=(W,E))
        
        self.use_proxy.grid(column=0, columnspan=2, row=5, sticky=(W))

        # grid config
        self.columnconfigure(0, weight=1)
        self.columnconfigure(1, weight=5)
        for i in range(5):
            self.rowconfigure(i, weight=1)
    
    def display_proxy(self):
        """
        print the proxy configuration widgets
        """
        if self.use_proxy_state.get(): # place widgets
            self.proxy_hostname_label = ttk.Label(self, text='Proxy server address:')
            self.proxy_hostname = StringVar(value="")
            self.proxy_hostname_entry = ttk.Entry(self, textvariable=self.proxy_hostname)

            self.proxy_username_label = ttk.Label(self, text='Proxy user name:')
            self.proxy_username = StringVar(value="")
            self.proxy_username_entry = ttk.Entry(self, textvariable=self.proxy_username)

            self.proxy_password_label = ttk.Label(self, text='Proxy password:')
            self.proxy_password = StringVar(value="")
            self.proxy_password_entry = ttk.Entry(self, textvariable=self.proxy_password, show='*')


            self.use_proxy.grid(column=0, row=5, sticky=(W))
            self.proxy_hostname_label.grid(column=0, row=6, sticky=(W,E))
            self.proxy_hostname_entry.grid(column=1, row=6, sticky=(W,E))

            self.proxy_username_label.grid(column=0, row=7, sticky=(W,E))
            self.proxy_username_entry.grid(column=1, row=7, sticky=(W,E))

            self.proxy_password_label.grid(column=0, row=8, sticky=(W,E))
            self.proxy_password_entry.grid(column=1, row=8, sticky=(W,E))
            for i in range(5,8):
                self.rowconfigure(i, weight=1)
        else: # remove the widget
            self.proxy_hostname_label.grid_remove()
            self.proxy_hostname_entry.grid_remove()

            self.proxy_username_label.grid_remove()
            self.proxy_username_entry.grid_remove()

            self.proxy_password_label.grid_remove()
            self.proxy_password_entry.grid_remove()

class Root(Tk):
    def __init__(self):
        # Stage 0 (root)
        super(Root, self).__init__()

        # title
        self.title("Biom3d")
        
        # find the correct path for the logo
        base_path = os.path.dirname(__file__)  # Get the directory where the script is located
        image_path = os.path.join(base_path, 'logo_biom3d_minimal.png')  # Construct the relative path
        image_path = os.path.normpath(image_path)  # Normalize the path to the correct format for the OS
        
        # Verify the path
        if not os.path.exists(image_path):
            print(f"[Warning] biom3d logo was not found at {image_path}")
        else:
            # Set Tkinter PNG logo as the window icon if the file exists
            logo = PhotoImage(file=image_path)
            self.wm_iconphoto(True, logo)

        ## get the screen dimension
        global screen_width
        screen_width = self.winfo_screenwidth()
        screen_height = self.winfo_screenheight()

        # windows dimension and positioning
        window_height = int(screen_height*.9)
        window_width = int(window_height*.85)

        ## find the center point
        center_x = int(screen_width/2 - window_width/2)
        center_y = 0

        ## set the position of the window to the center of the screen
        self.geometry(f'{window_width}x{window_height}+{center_x}+{center_y}')

        # biom3d is designed for 1920x1080 resolution, a scaling factor will be applied if needed
        self.minsize(400,360)
        
        # self.iconbitmap("biom3d/microscope.png")
        self.config(background='#D00000')

        # Initiate styles
        init_styles()

        # background
        self.background = ttk.Frame(self, padding=PADDING, style='red.TFrame')
        self.background.grid(column=0, row=0, sticky=(N, W, E, S))
        self.columnconfigure(0, weight=1)
        self.rowconfigure(0, weight=1)

        # Stage 1.1 (root --> local of server)
        self.local_or_remote = ttk.Frame(self.background, padding=[20,20,20,20])
        self.local_or_remote.pack(expand=YES, fill='x', padx=20, pady=20)

        ## Stage 2 (local_or_remote --> frame)
        style = ttk.Style()
        style.configure("BW.TLabel",background = '#CD5C5C', foreground = 'white', font=('Helvetica', 9), width = 18, borderwidth=3, focusthickness=7, relief='raised', focuscolor='none', anchor='c', height= 15)
        train_button_css = ttk.Style()
        train_button_css.configure("train_button.TLabel", background = '#CD5C5C', foreground = 'white', font=('Helvetica', 9), width = 30, borderwidth=3, focusthickness=7, relief='raised', focuscolor='none', anchor='c', height= 15)
        
        self.title_label = ttk.Label(self.local_or_remote, text="Biom3d", font=("Montserrat", 18))
        self.welcome_message = ttk.Label(self.local_or_remote, text="Welcome!\n\nBiom3d is an easy-to-use tool to train and use deep learning models for segmenting three dimensional images. You can either start locally, if your computer has a good graphic card (NVIDIA Geforce RTX 1080 or higher) or connect remotelly on a computer with such a graphic card.\n\nIf you need help, check our GitHub repository here: https://github.com/GuillaumeMougeot/biom3d", anchor="w", justify=LEFT, wraplength=640)
        
        self.local_path_label = ttk.Label(self.local_or_remote, text='Enter path to where you want to store logs : \n(by default, the files are stored in the directory where biom3d was started)')
        self.local_path_browse_button = FileDialog(self.local_or_remote, mode ='folder')
        self.start_locally = ttk.Button(self.local_or_remote, text="Start locally", style='BW.TLabel', command=lambda: self.main(remote=False))

        self.start_remotelly_frame = Connect2Remote(self.local_or_remote, text="Connect to remote server", padding=[10,10,10,10])
        self.start_remotelly_button = ttk.Button(self.local_or_remote, text='Start remotelly',style='BW.TLabel', command=lambda: self.main(remote=True))

        self.title_label.grid(column=0, row=0, sticky=W)
        self.welcome_message.grid(column=0, row=1, sticky=(W,E), pady=12)
        
        modulename='biom3d'
        if modulename in sys.modules :
            self.start_locally.grid(column=0, row=4, ipady=4, pady=12)
            self.local_path_label.grid(column=0, row=2, sticky=(W), pady=12)
            self.local_path_browse_button.grid(column=0, row=3, sticky=(W,E),ipadx=25,padx=20, pady=12) 
        self.start_remotelly_frame.grid(column=0, row=5, sticky=(W,E), pady=12)
        self.start_remotelly_button.grid(column=0, row=6, ipady=4, pady=5)

        # grid config
        self.local_or_remote.columnconfigure(0, weight=1)
        for i in range(5):
            self.local_or_remote.rowconfigure(i, weight=1)

        # setup client for remote access
        self.client = None
    
    def main(self, remote=False):

        # remote access connections
        if remote:
            global REMOTE
            global MAIN_DIR
            
            print('Connecting to server...')
        
            # connection
            # if use proxy server then connect to proxy first
            if self.start_remotelly_frame.use_proxy_state.get():
                proxy_server = paramiko.SSHClient()
                proxy_server.set_missing_host_key_policy(paramiko.AutoAddPolicy())
                proxy_server.connect(
                    hostname=self.start_remotelly_frame.proxy_hostname.get(),
                    username=self.start_remotelly_frame.proxy_username.get(),
                    password=self.start_remotelly_frame.proxy_password.get())
                io_tupple = proxy_server.exec_command('nc {} 22'.format(self.start_remotelly_frame.hostname.get()))

                proxy = ParaProxy(*io_tupple)


                REMOTE=paramiko.SSHClient()
                REMOTE.set_missing_host_key_policy(paramiko.AutoAddPolicy())
                REMOTE.connect(
                    hostname=self.start_remotelly_frame.hostname.get(),
                    username=self.start_remotelly_frame.username.get(),
                    password=self.start_remotelly_frame.password.get(),
                    sock=proxy) # the socket parameter is the proxy server

            else: 
                REMOTE=paramiko.SSHClient()
                REMOTE.set_missing_host_key_policy(paramiko.AutoAddPolicy())
                REMOTE.connect(
                    hostname=self.start_remotelly_frame.hostname.get(),
                    username=self.start_remotelly_frame.username.get(),
                    password=self.start_remotelly_frame.password.get())

            MAIN_DIR = self.start_remotelly_frame.main_dir.get()
            
            # Specify path
            path1 = self.start_remotelly_frame.venv_entry.get()
            path = "'"+path1+"'"
            
            # Check whether the specified
            # path exists or not
            _,stdout,stderr = REMOTE.exec_command('python -c "from pathlib import Path; obj = Path({}) ;print(obj.exists()) "  '.format(path)) 
            
            while True: 
                    line = stdout.readline()
                    if not line:
                        break
                    if line:
                        print(line, end="")
            while True: # print error messages if needed
                line = stderr.readline()
                if not line:
                    break
                if line:
                    print(line, end="")

            global VENV 

            VENV = path
            print("virtual environment name: ",VENV)

        global LOCAL_PATH
        LOCAL_PATH = self.local_path_browse_button.get()
        print("this is the local_path",LOCAL_PATH)

        # default value is the current path
        if len(LOCAL_PATH)==0:
            LOCAL_PATH = os.getcwd()

        if not REMOTE: 
            print("Local Directory to store config and logs:  ",LOCAL_PATH)    
            print("The suggested max number of worker based on system's resource is: ",ressources_computing())
        
        modulename='biom3d'
        if modulename not in sys.modules and not REMOTE:
            popupmsg(" you can't access local interface in international area please contact the national space agency")
        else :  
            # Stage 1.2 (root -> root_frame)
            self.root_frame = ttk.Frame(self, padding=PADDING, style='red.TFrame')
            self.root_frame.grid(column=0, row=0, sticky=(N, W, E, S))
            self.columnconfigure(0, weight=1)
            self.rowconfigure(0, weight=1)

            # Stage 2.1  (root_frame -> notebook)
            self.tab_parent = ttk.Notebook(self.root_frame, style='red.TNotebook')
            self.tab_parent.pack(expand=YES, fill='both', padx=6, pady=6)

            # Stage 3 (notebook -> preprocess - train - predict - omero)
            
            self.train_tab = ttk.Frame(self.tab_parent, padding=PADDING)
            self.predict_tab = ttk.Frame(self.tab_parent, padding=PADDING)
            
            self.tab_parent.add(self.train_tab, text="Preprocess & Train")
            self.tab_parent.add(self.predict_tab, text="Predict")
     
            # Stage 4 (predict_tab -> predict_tab_frame)
            self.predict_tab_frame = PredictTab(self.predict_tab)
            self.predict_tab_frame.grid(column=0, row=0, sticky=(N,W,E), pady=24, padx=12)
            self.predict_tab.columnconfigure(0, weight=1)
            self.predict_tab.rowconfigure(0, weight=1)

            # Stage 4 (train_tab -> train_tab_frame)
            self.train_tab_frame = TrainTab(master=self.train_tab)
            self.train_tab_frame.grid(column=0, row=0, sticky=(N,W,E), pady=24, padx=12)
            self.train_tab.columnconfigure(0, weight=1)
            self.train_tab.rowconfigure(0, weight=1)
            
            #Home button
            
            self.home_button_train=ttk.Button(self.train_tab,text="Home",command=self.refresh) #TODO : refresh doesnt work properly !
            self.home_button_pred=ttk.Button(self.predict_tab,text="Home",command=self.refresh)

        # add eval tab, TODO: do it in remote
        if not REMOTE:
            self.eval_tab = ttk.Frame(self.tab_parent, padding=PADDING)

            self.tab_parent.add(self.eval_tab, text="Eval")

            self.eval_tab_frame = EvalTab(self.eval_tab)
            self.eval_tab_frame.grid(column=0, row=0, sticky=(N,W,E), pady=24, padx=12)
            self.eval_tab.columnconfigure(0, weight=1)
            self.eval_tab.rowconfigure(0, weight=1)
        
    def refresh(self):
            self.destroy()
            self.__init__()
            
def main():
    try: # avoid blury UI on Windows
        if platform=='win32':
            from ctypes import windll
            try:
                windll.shcore.SetProcessDpiAwareness(2) # if your windows version >= 8.1
            except:
                windll.user32.SetProcessDPIAware() # win 8.0 or less 
    finally:
        root = Root()
        root.mainloop()

if __name__=='__main__':
    main()<|MERGE_RESOLUTION|>--- conflicted
+++ resolved
@@ -38,7 +38,7 @@
     # the packages below are only needed for the local version of the GUI
     # WARNING! the lines below must be commented when deploying the remote version,
     # and uncommented when installing the local version.
-    from biom3d.pred import pred, predict_2d
+    from biom3d.pred import pred
     from biom3d.utils import load_python_config 
     from biom3d.train import train
     from biom3d.eval import eval
@@ -715,27 +715,22 @@
                 local_config_dir = local_config_dir.replace("\\", "\\\\")
                 local_logs_dir = local_logs_dir.replace("\\", "\\\\")
 
-<<<<<<< HEAD
-            config_path=auto_config_preprocess(img_path=self.img_outpath.get(),
-            msk_path=self.msk_outpath.get(),
-=======
             if self.get_use_omero():
 
                 raw_dataset = "Dataset:"+self.omero_dataset.id_entry.get()
                 mask_dataset = "Dataset:"+self.omero_dataset.msk_id_entry.get()
                 print("Using OMERO ! ")
-                datasets, img_dir = download_object(hostname=self.omero.hostname.get(), username=self.omero.username.get(), password=self.omero.password.get(), target_dir = "data/to_train/", obj=raw_dataset )
-                datasets_mask, msk_dir = download_object(hostname=self.omero.hostname.get(), username=self.omero.username.get(), password=self.omero.password.get(), target_dir = "data/to_train/", obj=mask_dataset )
-                img_dir = os.path.join(img_dir, datasets[0].name)
-                msk_dir = os.path.join(msk_dir, datasets_mask[0].name)
+                datasets, img_path = download_object(hostname=self.omero.hostname.get(), username=self.omero.username.get(), password=self.omero.password.get(), target_dir = "data/to_train/", obj=raw_dataset )
+                datasets_mask, msk_path = download_object(hostname=self.omero.hostname.get(), username=self.omero.username.get(), password=self.omero.password.get(), target_dir = "data/to_train/", obj=mask_dataset )
+                img_path = os.path.join(img_path, datasets[0].name)
+                msk_path = os.path.join(msk_path, datasets_mask[0].name)
 
             else :
-                img_dir=self.img_outdir.get()
-                msk_dir=self.msk_outdir.get()
-
-            config_path=auto_config_preprocess(img_dir=img_dir,
-            msk_dir=msk_dir,
->>>>>>> 1caff7e4
+                img_path=self.img_outpath.get()
+                msk_path=self.msk_outpath.get()
+
+            config_path=auto_config_preprocess(img_path=img_path,
+            msk_path=msk_path,
             desc=self.builder_name_entry.get(),
             num_classes=self.num_classes.get(),
             remove_bg=False, use_tif=False,
@@ -1895,13 +1890,8 @@
         
         else: # if not use Omero
             if REMOTE:
-<<<<<<< HEAD
-                _, stdout, stderr = REMOTE.exec_command("source {}/bin/activate; cd {}; python -m biom3d.pred --log {} --path_in {} --path_out {}".format(VENV,
-                    MAIN_DIR,
-=======
-                _, stdout, stderr = REMOTE.exec_command("cd {}; source {}/bin/activate;  python -m biom3d.pred --log {} --dir_in {} --dir_out {} --is_2d {} ".format(MAIN_DIR,
+                _, stdout, stderr = REMOTE.exec_command("cd {}; source {}/bin/activate;  python -m biom3d.pred --log {} --path_in {} --path_out {} --is_2d {} ".format(MAIN_DIR,
                     VENV,
->>>>>>> 1caff7e4
                     'logs/'+self.model_selection.logs_dir.get(), 
                     'data/to_pred/'+self.input_dir.data_dir.get(),
                     'data/pred/'+self.input_dir.data_dir.get(),
@@ -1929,23 +1919,13 @@
                 self.prediction_messages.grid(column=0, row=6, columnspan=2, sticky=(W,E))
                 self.prediction_messages.config(text="Prediction is running ...!")
                 # Run prediction
-<<<<<<< HEAD
+
                 p = pred(
-                    log=self.model_selection.logs_dir.get(),
-                    path_in=self.input_dir.data_dir.get(),
-                    path_out=target)
-=======
-                if is_2d_pred:
-                    p = predict_2d(
-                        log=self.model_selection.logs_dir.get(),
-                        dir_in=self.input_dir.data_dir.get(),
-                        dir_out=target)
-                else :
-                    p = pred(
-                        log=self.model_selection.logs_dir.get(),
-                        dir_in=self.input_dir.data_dir.get(),
-                        dir_out=target)
->>>>>>> 1caff7e4
+                    self.model_selection.logs_dir.get(),
+                    self.input_dir.data_dir.get(),
+                    target,
+                    is_2d=is_2d_pred)
+
                 self.prediction_messages.config(text="Prediction is done !")
                 if self.send_to_omero_state.get():
                     # Upload results to OMERO
