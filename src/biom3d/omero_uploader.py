#!/usr/bin/env python
# -*- coding: utf-8 -*-

# Copyright (C) 2018 University of Dundee & Open Microscopy Environment.
# All rights reserved.
#
# This program is free software: you can redistribute it and/or modify
# it under the terms of the GNU Affero General Public License as
# published by the Free Software Foundation, either version 3 of the
# License, or (at your option) any later version.
#
# This program is distributed in the hope that it will be useful,
# but WITHOUT ANY WARRANTY; without even the implied warranty of
# MERCHANTABILITY or FITNESS FOR A PARTICULAR PURPOSE.  See the
# GNU Affero General Public License for more details.
#
# You should have received a copy of the GNU Affero General Public License
# along with this program.  If not, see <http://www.gnu.org/licenses/>.

"""
Sample code to import files and directories.

The OMERO session used for import is created using the standard OMERO CLI.
If a CLI session already exists it will be reused.

Remember to logout of any existing sessions if you want to import to a
different server!

This utility has several optional arguments, see --help for details.

Each of the remaining arguments will form a fileset:
- Files will be imported into single-file filesets
- Directories will be imported into a fileset containing all files in that
  directory

See http://www.openmicroscopy.org/community/viewtopic.php?f=6&t=8407
Uses code from
https://gitlab.com/openmicroscopy/incubator/omero-python-importer/-/blob/master/import.py
"""

import argparse
import locale
import os
import platform
import sys

import omero.clients
from omero.model import ChecksumAlgorithmI
from omero.model import NamedValue
from omero.model.enums import ChecksumAlgorithmSHA1160
from omero.rtypes import rstring, rbool
from omero_version import omero_version
from omero.callbacks import CmdCallbackI
from omero.gateway import BlitzGateway
from ezomero import post_dataset

def get_files_for_fileset(fs_path):
    if os.path.isfile(fs_path):
        files = [fs_path]
    else:
        files = [os.path.join(fs_path, f)
                 for f in os.listdir(fs_path) if not f.startswith('.')]
    return files


def create_fileset(files):
    """Create a new Fileset from local files."""
    fileset = omero.model.FilesetI()
    for f in files:
        entry = omero.model.FilesetEntryI()
        entry.setClientPath(rstring(f))
        fileset.addFilesetEntry(entry)

    # Fill version info
    system, node, release, version, machine, processor = platform.uname()

    client_version_info = [
        NamedValue('omero.version', omero_version),
        NamedValue('os.name', system),
        NamedValue('os.version', release),
        NamedValue('os.architecture', machine)
    ]
    try:
        client_version_info.append(
            NamedValue('locale', locale.getdefaultlocale()[0]))
    except:
        pass

    upload = omero.model.UploadJobI()
    upload.setVersionInfo(client_version_info)
    fileset.linkJob(upload)
    return fileset


def create_settings():
    """Create ImportSettings and set some values."""
    settings = omero.grid.ImportSettings()
    settings.doThumbnails = rbool(True)
    settings.noStatsInfo = rbool(False)
    settings.userSpecifiedTarget = None
    settings.userSpecifiedName = None
    settings.userSpecifiedDescription = None
    settings.userSpecifiedAnnotationList = None
    settings.userSpecifiedPixels = None
    settings.checksumAlgorithm = ChecksumAlgorithmI()
    s = rstring(ChecksumAlgorithmSHA1160)
    settings.checksumAlgorithm.value = s
    return settings


def upload_files(proc, files, client):
    """Upload files to OMERO from local filesystem."""
    ret_val = []
    for i, fobj in enumerate(files):
        rfs = proc.getUploader(i)
        try:
            with open(fobj, 'rb') as f:
                print ('Uploading: %s' % fobj)
                offset = 0
                block = []
                rfs.write(block, offset, len(block))  # Touch
                while True:
                    block = f.read(1000 * 1000)
                    if not block:
                        break
                    rfs.write(block, offset, len(block))
                    offset += len(block)
                ret_val.append(client.sha1(fobj))
        finally:
            rfs.close()
    return ret_val


def assert_import(client, proc, files, wait):
    """Wait and check that we imported an image."""
    hashes = upload_files(proc, files, client)
    print ('Hashes:\n  %s' % '\n  '.join(hashes))
    handle = proc.verifyUpload(hashes)
    cb = CmdCallbackI(client, handle)

    # https://github.com/openmicroscopy/openmicroscopy/blob/v5.4.9/components/blitz/src/ome/formats/importer/ImportLibrary.java#L631
    if wait == 0:
        cb.close(False)
        return None
    if wait < 0:
        while not cb.block(2000):
            sys.stdout.write('.')
            sys.stdout.flush()
        sys.stdout.write('\n')
    else:
        cb.loop(wait, 1000)
    rsp = cb.getResponse()
    if isinstance(rsp, omero.cmd.ERR):
        raise Exception(rsp)
    assert len(rsp.pixels) > 0
    return rsp


def full_import(client, fs_path, wait=-1):
    """Re-usable method for a basic import."""
    mrepo = client.getManagedRepository()
    files = get_files_for_fileset(fs_path)
    assert files, 'No files found: %s' % fs_path

    fileset = create_fileset(files)
    settings = create_settings()

    proc = mrepo.importFileset(fileset, settings)
    try:
        return assert_import(client, proc, files, wait)
    finally:
        proc.close()
        
def run(username, password, hostname, project, dataset_name, path, wait=-1):
    conn = BlitzGateway(username, password, hostname, port=4064)
    conn.connect()

    if project and not conn.getObject('Project', project):
        print ('Project id not found: %s' % project)
        sys.exit(1)

    # create a new Omero Dataset
    dataset = post_dataset(conn,dataset_name,project)

    directory_path =str(path)    
    filees = get_files_for_fileset(directory_path)
    for fs_path in filees:
            print ('Importing: %s' % fs_path)
            rsp = full_import(conn.c, fs_path, wait)
            if rsp:
                links = []
                for p in rsp.pixels:
                    print ('Imported Image ID: %d' % p.image.id.val)
                    if dataset:
                        link = omero.model.DatasetImageLinkI()
                        link.parent = omero.model.DatasetI(dataset, False)
                        link.child = omero.model.ImageI(p.image.id.val, False)
                        links.append(link)
                conn.getUpdateService().saveArray(links, conn.SERVICE_OPTS) 
    conn.close()
    
if __name__ == '__main__':
    parser = argparse.ArgumentParser()
    parser.add_argument('--project', type=int, help=(
        'Add imported files to this Project ID (not valid when wait=-1)'))
    parser.add_argument('--wait', type=int, default=-1, help=(
        'Wait for this number of seconds for each import to complete. '
        '0: return immediately, -1: wait indefinitely (default)'))
    parser.add_argument('--dataset_name',default="Biom3d_pred", 
        help='Name of the Omero dataset.')
    parser.add_argument('--path', 
        help='Files or directories')
    parser.add_argument('--username',
        help="User name")
    parser.add_argument('--password',
        help="Password")
    parser.add_argument('--hostname',
        help="Host name")
    args = parser.parse_args()

    
    run(args.username, args.password, host=args.hostname,
        project=args.project,
        dataset_name=args.dataset_name,
        path=args.path,
        wait=args.wait
    )
<<<<<<< HEAD
    conn.close()
    
    # python -m omero_uploader --username USERNAME  --password PWD --hostname omero.igred.fr --dataset DATASET_ID  --path 'path_to_folder'
=======
    
>>>>>>> f69d9a5b
<|MERGE_RESOLUTION|>--- conflicted
+++ resolved
@@ -225,10 +225,4 @@
         path=args.path,
         wait=args.wait
     )
-<<<<<<< HEAD
-    conn.close()
-    
-    # python -m omero_uploader --username USERNAME  --password PWD --hostname omero.igred.fr --dataset DATASET_ID  --path 'path_to_folder'
-=======
-    
->>>>>>> f69d9a5b
+    