--- conflicted
+++ resolved
@@ -34,12 +34,8 @@
 
 def centered_crop(img, msk, center, crop_shape, margin=np.zeros(3)):
     """Do a crop, forcing the location voxel to be located in the center of the crop.
-<<<<<<< HEAD
- 
-=======
-
-
->>>>>>> 3608a729
+
+
     Parameters
     ----------
     img : ndarray
