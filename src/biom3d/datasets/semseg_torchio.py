--- conflicted
+++ resolved
@@ -177,14 +177,11 @@
 class LabelToFloat:
     """
     Transform to convert label data to float type.
-<<<<<<< HEAD
-=======
         
     Parameters
     ----------
     label_name : str
         Name of the label to be transformed.
->>>>>>> 9b46061d
     """
     def __init__(self, label_name):
         """
@@ -203,14 +200,11 @@
 class LabelToLong:
     """
     Transform to convert label data to long (integer) type.
-<<<<<<< HEAD
-=======
     
     Parameters
     ----------
     label_name : str
         Name of the label to be transformed.
->>>>>>> 9b46061d
     """
     def __init__(self, label_name):
         """
@@ -229,14 +223,11 @@
 class LabelToBool:
     """
     Transform to convert label data to boolean type.
-<<<<<<< HEAD
-=======
     
     Parameters
     ----------
     label_name : str
         Name of the label to be transformed.
->>>>>>> 9b46061d
     """
     def __init__(self, label_name):
         """
@@ -257,18 +248,10 @@
 def reader(x):
     """
     Custom reader function for image data.
-<<<<<<< HEAD
-
-=======
->>>>>>> 9b46061d
     Parameters
     ----------
     x : str
         Path to the image file.
-<<<<<<< HEAD
-
-=======
->>>>>>> 9b46061d
     Returns
     -------
     Tuple
