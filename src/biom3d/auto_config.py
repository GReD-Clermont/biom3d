--- conflicted
+++ resolved
@@ -7,16 +7,11 @@
 # - the number of poolings in the 3D U-Net
 #---------------------------------------------------------------------------
 
-import h5py
 import numpy as np
 import itertools
 import argparse
 
-<<<<<<< HEAD
-from biom3d.utils import DataHandlerFactory
-=======
-from biom3d.utils import adaptive_imread, abs_listdir, save_python_config
->>>>>>> 1caff7e4
+from biom3d.utils import DataHandlerFactory, save_python_config
 
 # ----------------------------------------------------------------------------
 # Median computation
@@ -47,21 +42,11 @@
 
     sizes = []
     if return_spacing: spacings = []
-<<<<<<< HEAD
     for img_path,_,_ in handler:
-=======
-    num_dims = None
-    for i in range(len(path_imgs)):
->>>>>>> 1caff7e4
-
         img,metadata = handler.load(img_path)
         spacing = None if 'spacing' not in metadata.keys() else metadata['spacing']
 
-<<<<<<< HEAD
-        assert len(img.shape)>0, "[Error] Wrong image image." # TODO typo ? clarify
-        sizes += [list(img.shape)]
-=======
-        assert len(img.shape)>0, f"[Error] Wrong image {path_imgs[i]}."
+        assert len(img.shape)>0, f"[Error] Wrong image {img_path}."
         img_shape = img.shape 
         # Check if the number of dimension is consistent across the dataset
         if num_dims is None: num_dims = len(img_shape)
@@ -71,7 +56,6 @@
             # Add a third dimension with size 1 to make it 3D
             img_shape = (1,) + img_shape
         sizes += [list(img_shape)]
->>>>>>> 1caff7e4
         if return_spacing and (spacing is not None): spacings+=[spacing]
     handler.close()
     assert len(sizes)>0, "[Error] List of sizes for median computation is empty. It is probably due to an empty image folder."
@@ -130,53 +114,45 @@
     sizes = []
     spacings = []
     samples = []
-<<<<<<< HEAD
+
         
     for img_path,msk_path,_ in handler:
         img,metadata = handler.load(img_path)
-=======
-
-    assert len(path_imgs) > 0, f"[Error] Empty folder: {img_dir}"
+
     num_dims = None
 
-    for i in range(len(path_imgs)):
-        img,metadata = adaptive_imread(path_imgs[i])
->>>>>>> 1caff7e4
-        spacing = None if 'spacing' not in metadata.keys() else metadata['spacing']
-
-        # store the size
-        img_shape = img.shape 
-        # Check if the number of dimension is consistent across the dataset
-        if num_dims is None: num_dims = len(img_shape)
-        else: assert num_dims == len(img_shape), f"[Error] Inconsistency in the number of dimensions across the dataset: {num_dims} and {len(img_shape)}."
-        # Check if the image is 2D (has two dimensions)
-        if len(img_shape) == 2:
-            # Add a third dimension with size 1 to make it 3D
-            img_shape = (1,) + img_shape
-        sizes += [list(img_shape)]
-
-        # store the spacing
-        if spacing is not None and spacing!=[]: 
-            spacings+=[spacing]
-
-        if msk_path is not None:
-            # read msk
-            msk,_ = handler.load(msk_path)
-            
-            # extract only useful voxels
-            img = img[msk > 0]
-    
-            # to get a global sample of all the images, 
-            # we use random sampling on the image voxels inside the mask
-            rng = np.random.default_rng(seed)
-<<<<<<< HEAD
+    spacing = None if 'spacing' not in metadata.keys() else metadata['spacing']
+
+    # store the size
+    img_shape = img.shape 
+    # Check if the number of dimension is consistent across the dataset
+    if num_dims is None: num_dims = len(img_shape)
+    else: assert num_dims == len(img_shape), f"[Error] Inconsistency in the number of dimensions across the dataset: {num_dims} and {len(img_shape)}."
+    # Check if the image is 2D (has two dimensions)
+    if len(img_shape) == 2:
+        # Add a third dimension with size 1 to make it 3D
+        img_shape = (1,) + img_shape
+    sizes += [list(img_shape)]
+
+    # store the spacing
+    if spacing is not None and spacing!=[]: 
+        spacings+=[spacing]
+
+    if msk_path is not None:
+        # read msk
+        msk,_ = handler.load(msk_path)
+        
+        # extract only useful voxels
+        img = img[msk > 0]
+
+        # to get a global sample of all the images, 
+        # we use random sampling on the image voxels inside the mask
+        rng = np.random.default_rng(seed)
+        
+        if len(img) > 0:
             samples.append(rng.choice(img, num_samples, replace=True) if len(img)>0 else [])
     handler.close()
-=======
-            if len(img) > 0:
-                samples.append(rng.choice(img, num_samples, replace=True) if len(img)>0 else [])
-
->>>>>>> 1caff7e4
+
     # median computation
     try:
         median_size = np.median(np.array(sizes), axis=0).astype(int)
