#---------------------------------------------------------------------------
# Auto-configuration 
# This script can be used to compute and display:
# - the batch size
# - the patch size
# - the augmentation patch size
# - the number of poolings in the 3D U-Net
#---------------------------------------------------------------------------

import numpy as np
import itertools
import argparse

from biom3d.utils import adaptive_imread, abs_listdir, save_python_config

# ----------------------------------------------------------------------------
# Median computation

def compute_median(path, return_spacing=False):
    """Compute the median shape of a folder of images. If `return_spacing` is True, 
    then also return the median spacing.

    Parameters
    ----------
    path: str
        Folder path.
    return_spacing: bool
        Whether to return the mean image spacing. Works only for Nifti format.

    Returns
    -------
    numpy.ndarray
        Median shape of the images in the folder. 
    """
    path_imgs = abs_listdir(path)
    sizes = []
    if return_spacing: spacings = []
    num_dims = None
    for i in range(len(path_imgs)):

        img,metadata = adaptive_imread(path_imgs[i])
<<<<<<< HEAD
        # Check if the image is 2D (has two dimensions)
        if len(img.shape) == 2:
            # Add a third dimension with size 1 to make it 3D
            img = np.expand_dims(img, axis=0)
        spacing = None if not 'spacing' in metadata.keys() else metadata['spacing']

        assert len(img.shape)>0, "[Error] Wrong image image."
        sizes += [list(img.shape)]
=======
        spacing = None if 'spacing' not in metadata.keys() else metadata['spacing']

        assert len(img.shape)>0, f"[Error] Wrong image {path_imgs[i]}."
        img_shape = img.shape 
        # Check if the number of dimension is consistent across the dataset
        if num_dims is None: num_dims = len(img_shape)
        else: assert num_dims == len(img_shape), f"[Error] Inconsistency in the number of dimensions across the dataset: {num_dims} and {len(img_shape)}."
        # Check if the image is 2D (has two dimensions)
        if len(img_shape) == 2:
            # Add a third dimension with size 1 to make it 3D
            img_shape = (1,) + img_shape
        sizes += [list(img_shape)]
>>>>>>> 9b46061d
        if return_spacing and (spacing is not None): spacings+=[spacing]
    assert len(sizes)>0, "[Error] List of sizes for median computation is empty. It is probably due to an empty image folder."
    num_dims = [len(s) for s in sizes]
    assert min(num_dims)==max(num_dims), f"Inconsistent number of dimensions in images: {num_dims}"
    sizes = np.array(sizes)
    median = np.median(sizes, axis=0).astype(int)
    
    if return_spacing: 
        if len(spacings)==0: 
            print("Warning: `return_spacing` was set to True but no spacing was found in the image metadata, will return an empty `median_spacing` array.")
            return median, spacings
        spacings = np.array(spacings)
        median_spacing = np.median(spacings, axis=0)
        return median, median_spacing

    return median 

def data_fingerprint(img_dir, msk_dir=None, num_samples=10000,seed=42):
    """Compute the data fingerprint. 

    Parameters 
    ----------
    img_dir : str
        Path to the directory of images.
    msk_dir : str, default=None
        (Optional) Path to the corresponding directory of masks. If provided the function will compute the mean, the standard deviation, the 0.5% percentile and the 99.5% percentile of the intensity values of the images located inside the masks. If not provide, the function returns zeros for each of these values.
    num_samples : int, default=10000
        We compute the intensity characteristic on only a sample of the candidate voxels.
    seed : int, default=42
        (Optional) Random generator seed, is used if msk_dir isn't None

    
    Returns
    -------
    median_size : numpy.ndarray
        Median size of the images in the image folder.
    median_spacing : numpy.ndarray
        Median spacing of the images in the image folder.
    mean : float
        Mean of the intensities.
    std : float
        Standard deviation of the intensities.
    perc_005 : float
        0.5% percentile of the intensities.
    perc_995 : float
        99.5% percentile of the intensities.
    """ 
    path_imgs = abs_listdir(img_dir)
    if msk_dir is not None:
        path_msks = abs_listdir(msk_dir)
    
    sizes = []
    spacings = []
    samples = []

    assert len(path_imgs) > 0, f"[Error] Empty folder: {img_dir}"
    num_dims = None

    for i in range(len(path_imgs)):
        img,metadata = adaptive_imread(path_imgs[i])
<<<<<<< HEAD
        # Check if the image is 2D (has two dimensions)
        if len(img.shape) == 2:
            # Add a third dimension with size 1 to make it 3D
            img = np.expand_dims(img, axis=0)
        spacing = None if not 'spacing' in metadata.keys() else metadata['spacing']
=======
        spacing = None if 'spacing' not in metadata.keys() else metadata['spacing']
>>>>>>> 9b46061d

        # store the size
        img_shape = img.shape 
        # Check if the number of dimension is consistent across the dataset
        if num_dims is None: num_dims = len(img_shape)
        else: assert num_dims == len(img_shape), f"[Error] Inconsistency in the number of dimensions across the dataset: {num_dims} and {len(img_shape)}."
        # Check if the image is 2D (has two dimensions)
        if len(img_shape) == 2:
            # Add a third dimension with size 1 to make it 3D
            img_shape = (1,) + img_shape
        sizes += [list(img_shape)]

        # store the spacing
        if spacing is not None or spacing!=[]: 
            spacings+=[spacing]

        if msk_dir is not None:
            # read msk
            msk,_ = adaptive_imread(path_msks[i])
            # Check if the image is 2D (has two dimensions)
            if len(msk.shape) == 2:
                # Add a third dimension with size 1 to make it 3D
                msk = np.expand_dims(msk, axis=0)
            
            # extract only useful voxels
            img = img[msk > 0]
    
            # to get a global sample of all the images, 
            # we use random sampling on the image voxels inside the mask
            rng = np.random.default_rng(seed)
            if len(img) > 0:
                samples.append(rng.choice(img, num_samples, replace=True) if len(img)>0 else [])

    # median computation
    try:
        median_size = np.median(np.array(sizes), axis=0).astype(int)
    except ValueError:
        raise ValueError( "Images don't have the same number of dimensions" )
    median_spacing = np.median(np.array(spacings), axis=0)
    
    if not samples: 
        return median_size, median_spacing, 0, 0, 0, 0

    # compute fingerprints
    mean = float(np.mean(samples)) 
    std = float(np.std(samples)) 
    perc_005 = float(np.percentile(samples, 0.5)) 
    perc_995 = float(np.percentile(samples, 99.5)) 

    return median_size, median_spacing, mean, std, perc_005, perc_995 

# ----------------------------------------------------------------------------
# Patch pool batch computation

def find_patch_pool_batch(dims, max_dims=(128,128,128), max_pool=5, epsilon=1e-3):
    """Given the median image size, compute the patch size, the number of pooling and the batch size.
    The generated patch size is repecting the input dimension proportions.
    The product of the patch dimensions is lower than the product of the `max_dims` dimensions.

    Parameters
    ----------
    dims: tuple of int or list of int
        A median size of an image dataset.
    max_dims: tuple, default=(128,128,128)
        Maximum patch size. The product of `max_dims` is used to determine the maximum patch size
    max_pool: int, default=5
        Maximum pooling size.
    epsilon: float, default=1e-3
        Used to reduce the input dimensions if they are too big. Input dimensions will be divided by (1+epsilon) an sufficient number times so they resulting dimensions respect the max_dims limit.

    Returns
    -------
    patch: numpy.ndarray
        Patch size.
    pool: numpy.ndarray
        Number of pooling.
    batch: numpy.ndarray
        Batch size.
    """
    # transform tuples into arrays      
    assert len(dims)==3 or len(dims)==4, print("Dims has not the correct number of dimensions: len(dims)=", len(dims))
    if len(dims)==4:
        dims=dims[1:]
    dims = np.array(dims)
    ori_dim = dims.copy()
    max_dims = np.array(max_dims)
    
    assert np.all(dims>0), "[Error] One dimension is non-positve {}".format(dims)
    
    # minimum feature maps size
    # is determined using min of max_dims tuple divided by 2**max_pool
    min_fmaps = min(max_dims)//(2**max_pool)
    assert min_fmaps >= 1, "[Error] The minimum of max_dims {} is too small regarding max_pool {}. Increase max_dims or reduce max_pool.".format(min(max_dims), max_pool)
    
    # if the input dimensions are too big, they will be reduced.
    # the reduced dimensions will respect input dimension proportions.
    # they will be divided by a 1+epsilon until reaching a sufficiently small resolution
    if dims.prod() > max_dims.prod():
        # grouped lower bound to the reduction level,
        # lower values will cause the final dimension to be bigger than the max_dim
        # the goal of the reduction is that the product of the input dimensions is
        # smaller than the product of max_dims
        # here, logarithms are used, dealing with sums instead of multiplications
        lb = (np.log(dims).sum()-np.log(max_dims).sum())/np.log(1+epsilon)
        
        # reduction order is set, by default, to be equal for every dimension
        reduction = lb/len(dims)
        
        # there are individual upper bounds to the reduction order for each dimension, 
        # higher values will cause final dimension to be smaller than one
        ub = np.log(dims)/np.log(1+epsilon) 
        
        # values higher than the upper bound are thus clipped
        too_high_values = (reduction > ub)
        
        # other values, respecting the lower bound, are decreased
        while np.any(too_high_values):
            # new decreased reduction value for value respecting the lower bound
            reduction_small = (lb-(ub*too_high_values).sum())/(~too_high_values).sum()
            
            # clipping
            reduction = np.where(too_high_values, ub, reduction_small)
            
            # update too high values
            too_high_values = (reduction > ub)
            
        # reduce the dimensions
        dims = dims / (1+epsilon)**reduction
    
    dims = np.floor(dims).astype(int)
    dims = np.maximum(dims, 1)
    
    # find in which interval dims/min_fmaps are:
    # is it: [1,2], [2,4], [4,8], [8,16], [16,32], or [32, ...]?
    pool = np.floor(np.log2(dims/min_fmaps)).astype(int)
    pool = np.clip(pool, 0, max_pool)
    
    # patch size is determined by the closest multiple of 2**pool from dims
    pool_pow = (2**pool).astype(int)
    patch = (dims//pool_pow)*pool_pow
    patch = patch.astype(int)
    
    # [gpu memory optimization]
    # dimensions of the patch are eventually increased one last time to be 
    # below but as close as possible from max_dims
    unique_patch = sorted(np.unique(patch), reverse=True)
    
    # generate all possible combination of unique values of elements of patch
    # to simplify the explanation: 
    # first, all values in patch dimensions are attempted to be increase simultaneously, 
    # then only the biggest ones, and finally, only the smallest ones
    indices_unique_patch = list(itertools.product([True, False], repeat=len(unique_patch)))[:-1]
    
    for i in range(len(indices_unique_patch)): # from biggest to smallest
        unique_patch = sorted(np.unique(patch), reverse=True)
        crt_patch = np.isin(patch, unique_patch*np.array(indices_unique_patch[i]))
        
        # first condition: check if adding something will not exceed max_dims
        # second condition: check if patch size is not already bigger than input image
        while (patch + pool_pow*crt_patch).prod() <= max_dims.prod() and \
              np.any((patch < ori_dim)*crt_patch):
            patch = patch + pool_pow*crt_patch

    # update pool size 
    pool = np.floor(np.log2(patch/min_fmaps)).astype(int)
    pool = np.clip(pool, 0, max_pool)
    
    # batch_size is set to 2 and increased if possible
    batch = 2*np.floor(max_dims.prod()/patch.prod()).astype(int)
    batch = np.maximum(batch, 2)
    
    return patch, pool, batch

def get_aug_patch(patch_size):
    """Return augmentation patch size.
    The current solution is to use the diagonal of the rectagular cuboid of the patch size, for isotripic images and, for anisotropic images, the diagonal of the rectangle spaned by the non-anisotropic dimensions. 

    Parameters
    ----------
    patch_size : tuple, list or numpy.ndarray
        Patch size.

    Returns
    -------
    aug_patch : numpy.ndarray
        Augmentation patch size.
    """
    ps = np.array(patch_size)
    dummy_2d = ps/ps.min()

    if np.any(dummy_2d>3): # then use dummy_2d
        axis = np.argmin(dummy_2d)
        diag = np.sqrt(np.array(list(s**2 if i!=axis else 0 for i,s in enumerate(ps))).sum())
        diag = np.round(diag).astype(int)
        aug_patch = list(int(diag) for _ in range(len(patch_size)))
        aug_patch[axis] = int(patch_size[axis])
    else:
        diag = np.round(np.sqrt((ps**2).sum())).astype(int)
        aug_patch = list(int(diag) for _ in range(len(patch_size)))
    return aug_patch
        

# ----------------------------------------------------------------------------
# Display 
def parameters_return(patch, pool, batch, config_path):
    print(batch)
    print(patch)
    aug_patch= get_aug_patch(patch)
    print(aug_patch)
    print(pool)
    print(config_path)

def parameters_return(patch, pool, batch, config_path):
    """
    Displays the provided parameters.
    """
    print(batch)
    print(patch)
    print(get_aug_patch(patch))
    print(pool)
    print(config_path)

def display_info(patch, pool, batch):
    """Print in terminal the patch size, the number of pooling and the batch size.
    """
    
    print("*"*20,"YOU CAN COPY AND PASTE THE FOLLOWING LINES INSIDE THE CONFIG FILE", "*"*20)
    print("BATCH_SIZE =", batch)
    print("PATCH_SIZE =", list(patch))
    aug_patch = get_aug_patch(patch)
    print("AUG_PATCH_SIZE =",list(aug_patch))  
    print("NUM_POOLS =", list(pool))

def auto_config(img_dir=None, median=None, max_dims=(128,128,128), max_batch=16, min_batch=2):
    """Given an image folder, return the batch size, the patch size and the number of pooling.
    Provide either an image directory or a median shape. If a median shape is provided it will not be recomputed and the auto-configuration will be much faster.

    Parameters
    ----------
    img_dir : str
        Image folder path.
    median : list or tuple
        Median size of the images in the image directory.
    max_dims: tuple, default=(128,128,128)
        Maximum patch size. The product of `max_dims` is used to determine the maximum patch size

    Returns
    -------
    batch: numpy.ndarray
        Batch size.
    aug_patch: numpy.ndarray
        Augmentation patch size.
    patch: numpy.ndarray
        Patch size.
    pool: numpy.ndarray
        Number of pooling.
    """
    assert not(img_dir is None and median is None), "[Error] Please provide either an image directory or a median shape."
    if median is None: median = compute_median(path=img_dir) 
    patch, pool, batch = find_patch_pool_batch(dims=median, max_dims=max_dims) 
    aug_patch = get_aug_patch(patch)
    if batch > max_batch: batch = max_batch
    if batch < min_batch: batch = min_batch
    return batch, aug_patch, patch, pool

# ----------------------------------------------------------------------------
# Main
# Note 2023/04/28, Guillaume: I think that the main is now a bit outdated... still works tho

if __name__=='__main__':
    parser = argparse.ArgumentParser(description="Auto-configuration of the hyper-parameter for training.")
    parser.add_argument("--img_dir", type=str,
        help="Path of the images directory")
    parser.add_argument("--max_dim", type=int, default=128,
        help="Maximum size of one dimension of the patch (default: 128)")  
    parser.add_argument("--spacing", default=False,  action='store_true', dest='spacing',
        help="Print median spacing if set.")
    parser.add_argument("--median", default=False,  action='store_true', dest='median',
        help="Print the median.")
    parser.add_argument("--save_config", default=False,  action='store_true', dest='save_config',
        help="(default=False) Whether to save the configuration.")
    parser.add_argument("--config_dir", type=str, default='configs/',
        help="(default=\'configs/\') Configuration folder to save the auto-configuration.")
    parser.add_argument("--base_config", type=str, default=None,
        help="(default=None) Optional. Path to an existing configuration file which will be updated with the preprocessed values.")
    parser.add_argument("--remote", default=False, dest='remote',
<<<<<<< HEAD
        help="Use this arg when using remote autoconfing only")
=======
        help="Use this argument when using remote autoconfig only.")
>>>>>>> 9b46061d
    args = parser.parse_args()

    median = compute_median(path=args.img_dir, return_spacing=args.spacing)
    
    if args.spacing: 
        median_spacing = median[1]
        median = median[0]
    else:
        median_spacing = None

    patch, pool, batch = find_patch_pool_batch(dims=median, max_dims=(args.max_dim, args.max_dim, args.max_dim))
    aug_patch = np.array(patch)+2**(np.array(pool)+1)

<<<<<<< HEAD
  
    if args.remote:
        try: 
            from biom3d.utils import save_python_config
            config_path = save_python_config(
                config_dir=args.config_dir,
                base_config=args.base_config,
                BATCH_SIZE=batch,
                AUG_PATCH_SIZE=aug_patch,
                PATCH_SIZE=patch,
                NUM_POOLS=pool,
            )
            parameters_return(patch, pool, batch, config_path)   
        except:
            print("[Error] Import error. Biom3d must be installed if you want to save your configuration. Another solution is to config the function function in biom3d.utils here...")
            raise ImportError
    else :
       display_info(patch, pool, batch)
=======
    if args.remote or args.save_config:
        config_path = save_python_config(
            config_dir=args.config_dir,
            base_config=args.base_config,
            
            BATCH_SIZE=batch,
            AUG_PATCH_SIZE=aug_patch,
            PATCH_SIZE=patch,
            NUM_POOLS=pool,
            MEDIAN_SPACING=median_spacing,
        )
    if args.remote:
        parameters_return(patch, pool, batch, config_path, median_spacing)   
    else:
        display_info(patch, pool, batch)

>>>>>>> 9b46061d
    if args.spacing:print("MEDIAN_SPACING =",list(median_spacing))
    if args.median:print("MEDIAN =", list(median))

# ----------------------------------------------------------------------------<|MERGE_RESOLUTION|>--- conflicted
+++ resolved
@@ -39,16 +39,6 @@
     for i in range(len(path_imgs)):
 
         img,metadata = adaptive_imread(path_imgs[i])
-<<<<<<< HEAD
-        # Check if the image is 2D (has two dimensions)
-        if len(img.shape) == 2:
-            # Add a third dimension with size 1 to make it 3D
-            img = np.expand_dims(img, axis=0)
-        spacing = None if not 'spacing' in metadata.keys() else metadata['spacing']
-
-        assert len(img.shape)>0, "[Error] Wrong image image."
-        sizes += [list(img.shape)]
-=======
         spacing = None if 'spacing' not in metadata.keys() else metadata['spacing']
 
         assert len(img.shape)>0, f"[Error] Wrong image {path_imgs[i]}."
@@ -61,7 +51,6 @@
             # Add a third dimension with size 1 to make it 3D
             img_shape = (1,) + img_shape
         sizes += [list(img_shape)]
->>>>>>> 9b46061d
         if return_spacing and (spacing is not None): spacings+=[spacing]
     assert len(sizes)>0, "[Error] List of sizes for median computation is empty. It is probably due to an empty image folder."
     num_dims = [len(s) for s in sizes]
@@ -122,15 +111,7 @@
 
     for i in range(len(path_imgs)):
         img,metadata = adaptive_imread(path_imgs[i])
-<<<<<<< HEAD
-        # Check if the image is 2D (has two dimensions)
-        if len(img.shape) == 2:
-            # Add a third dimension with size 1 to make it 3D
-            img = np.expand_dims(img, axis=0)
-        spacing = None if not 'spacing' in metadata.keys() else metadata['spacing']
-=======
         spacing = None if 'spacing' not in metadata.keys() else metadata['spacing']
->>>>>>> 9b46061d
 
         # store the size
         img_shape = img.shape 
@@ -417,11 +398,7 @@
     parser.add_argument("--base_config", type=str, default=None,
         help="(default=None) Optional. Path to an existing configuration file which will be updated with the preprocessed values.")
     parser.add_argument("--remote", default=False, dest='remote',
-<<<<<<< HEAD
-        help="Use this arg when using remote autoconfing only")
-=======
         help="Use this argument when using remote autoconfig only.")
->>>>>>> 9b46061d
     args = parser.parse_args()
 
     median = compute_median(path=args.img_dir, return_spacing=args.spacing)
@@ -435,26 +412,6 @@
     patch, pool, batch = find_patch_pool_batch(dims=median, max_dims=(args.max_dim, args.max_dim, args.max_dim))
     aug_patch = np.array(patch)+2**(np.array(pool)+1)
 
-<<<<<<< HEAD
-  
-    if args.remote:
-        try: 
-            from biom3d.utils import save_python_config
-            config_path = save_python_config(
-                config_dir=args.config_dir,
-                base_config=args.base_config,
-                BATCH_SIZE=batch,
-                AUG_PATCH_SIZE=aug_patch,
-                PATCH_SIZE=patch,
-                NUM_POOLS=pool,
-            )
-            parameters_return(patch, pool, batch, config_path)   
-        except:
-            print("[Error] Import error. Biom3d must be installed if you want to save your configuration. Another solution is to config the function function in biom3d.utils here...")
-            raise ImportError
-    else :
-       display_info(patch, pool, batch)
-=======
     if args.remote or args.save_config:
         config_path = save_python_config(
             config_dir=args.config_dir,
@@ -471,7 +428,6 @@
     else:
         display_info(patch, pool, batch)
 
->>>>>>> 9b46061d
     if args.spacing:print("MEDIAN_SPACING =",list(median_spacing))
     if args.median:print("MEDIAN =", list(median))
 
