# :microscope: Biom3d 

[**Documentation**](https://biom3d.readthedocs.io/)

> **Warning**: This repository is still a work in progress!

Biom3d automatically configures the training of a 3D U-Net for 3D semantic segmentation.

The default configuration matches the performance of [nnUNet](https://github.com/MIC-DKFZ/nnUNet) but is much easier to use both for community users and developers. Biom3d is flexible for developers: easy to understand and easy to edit. 

Biom3d modules             |  nnUNet modules
:-------------------------:|:-------------------------:
![](images/biom3d_train.png)  |  ![](images/nnunet_run_run_training.png)

*Illustrations generated with `pydeps` module*

> **Disclaimer**: Biom3d does not include ensemble learning, the possibility to use 2D U-Net or 3D-Cascade U-Net or Pytorch distributed parallel computing (only DP) yet. However, these options could easily be adapted if needed.

We target two main types of users:

* Community users, who are interested in using the basic functionalities of Biom3d: GUI or CLI, predictions with ready-to-use models or default training.
* Deep-learning developers, who are interested in more advanced features: changing default configuration, writing of new Biom3d modules, Biom3d core editing etc.

## :hammer: Installation

**For the installation details, please check our documentation here:** [**Documentation-Installation**](https://biom3d.readthedocs.io/en/latest/installation.html)

<<<<<<< HEAD
## :hand: Usage

**For Graphical User Interface users, please check our documentation here:** [**Documentation-GUI**](https://biom3d.readthedocs.io/en/latest/quick_run_gui.html)

Two options:
* If you have a trained model, you can do [predictions](#prediction) directly.
* If you do not have a trained model, you must train one and, to do so, you must preprocess your data and create a configuration file. 

Three steps to train a new model:
* [data preprocessing to tif format (both images and ground truth masks)](#preprocessing)
* [configuration file definition](#configuration-file-definition)
* [training](#training)

### Training preprocessing 

Preprocessing consists in transforming the training images and masks to the appropriate format for both training and prediction.

#### Folder structure

The training images and masks must all be placed inside two distinct folders:

    training_folder
    ├── images
    │   ├── image_01.tif
    │   ├── image_02.tif
    │   └── ...
    └── masks
        ├── image_01.tif
        ├── image_01.tif
        └── ...

About the naming, the only constraint is that the images and masks have the exact same name. All the folders can have any name **with no space in it** and the parent folder structure does not matter.

#### Image format

To help formatting the images to the correct format, we have written a preprocessing script (preprocess.py). More details are available in [the next section](#helper-function).

Constraints:
- The images and masks must be .tif files. 
- The images and masks must all have 4 dimensions: (channel, height, width, depth).
- Each dimension of each image must be identical to each dimension of the corresponding mask, expect for the channel dimension.
- Images must be stored in float32 format (numpy.float32).
- Masks must be stored in byte format (numpy.byte) or int64 format (numpy.int64 or python int type).
- Masks values must be 0 or 1. Each mask channel represents one type of object. Masks do not have to be 'one-hot' encoded as we use sigmoid activation and not softmax activation. 

Recommandations: (the training might work well without these constraints)
- Images values must be Z-normalized 

#### Helper function

We defined a function in `biom3d/preprocess.py` to help preprocess the images.

Here is an example of how to use it:

```
python biom3d/preprocess.py --img_dir path/to/image/folder --img_out_dir path/to/preprocessed/image/folder --msk_dir path/to/mask/folder --msk_out_dir path/to/preprocessed/mask/folder --auto_config
```

The `--auto_config` option is recommended. It helps you complete the configuration file by providing you the ideal patch size, batch size and number of poolings depending of the median size of the dataset images.

### Training configuration file definition

All of the hyper-parameters are defined in the configuration file. The configuration files are stored in Python format in the `configs` folder. You can create a new config file by copy/paste one of the existing ones and by adapting the parameters defined below. For instance, copy/paste and rename `unet_pancreas.py` in the same folder and open this Python script with your favourite text editor. 

There are two types of hyper-parameters in the configuration file: builder parameters and modules parameters. 

#### Builder parameters

Builder parameters are written as follows: `NAME=value`. The dataset builder parameters must be adapted to your own dataset and the Auto-config builder parameters value can be set with the pre-processing values. The rest of the builder parameters is optional. 

Here is the exhaustive list of builder parameters:

```python
#---------------------------------------------------------------------------
# Dataset builder-parameters
# EDIT THE FOLLOWING PARAMATERS WITH YOUR OWN DATASETS PARAMETERS

# Folder where pre-processed images are stored
IMG_DIR = 'data/pancreas/tif_imagesTr_small'

# Folder where pre-processed masks are stored
MSK_DIR = 'data/pancreas/tif_labelsTr_small'

# (optional) path to the .csv file storing "filename,hold_out,fold", where:
# "filename" is the image name,
# "hold_out" is either 0 (training image) or 1 (testing image),
# "fold" (non-negative integer) indicates the k-th fold, 
# by default fold 0 of the training image (hold_out=0) is the validation set.
CSV_DIR = 'data/pancreas/folds_pancreas.csv'

# CSV_DIR can be set to None, in which case the validation set will be
# automatically chosen from the training set (20% of the training images/masks)
# CSV_DIR = None 

# model name
DESC = 'unet_mine-pancreas_21'

# number of classes of objects
# the background does not count, so the minimum is 1 (the max is 255)
NUM_CLASSES=2

#---------------------------------------------------------------------------
# Auto-config builder-parameters
# PASTE AUTO-CONFIG RESULTS HERE

# batch size
BATCH_SIZE = 2

# patch size passed to the model
PATCH_SIZE = [40,224,224]

# larger patch size used prior rotation augmentation to avoid "empty" corners.
AUG_PATCH_SIZE = [48,263,263]

# number of pooling done in the UNet
NUM_POOLS = [3,5,5]

# median spacing is used only during prediction to normalize the output images
# it is commented here because we did not notice any improvement
# MEDIAN_SPACING=[0.79492199, 0.79492199, 2.5]
MEDIAN_SPACING=[]

#---------------------------------------------------------------------------
# Advanced paramaters (can be left as such) 
# training configs

# whether to store also the best model 
SAVE_BEST = True 

# number of epochs
# the number of epochs can be reduced for small training set (e.g. a set of 10 images/masks of 128x128x64)
NB_EPOCHS = 1000

# optimizer parameters
LR_START = 1e-2 # comment if need to reload learning rate after training interruption
WEIGHT_DECAY = 3e-5

# whether to use deep-supervision loss:
# a loss is placed at each stage of the UNet model
USE_DEEP_SUPERVISION = False

# whether to use softmax loss instead of sigmoid
# should not be set to True if object classes are overlapping in the masks
USE_SOFTMAX=False 

# training loop parameters
USE_FP16 = True
NUM_WORKERS = 4

#---------------------------------------------------------------------------
# callback setup (can be left as such) 
# callbacks are routines that execute periodically during the training loop

# folder where the training logs will be stored, including:
# - model .pth files (state_dict)
# - image snapshots of model training (only if USE_IMAGE_CLBK is True)
# - logs with this configuration stored in .yaml format and tensorboard logs
LOG_DIR = 'logs/'

SAVE_MODEL_EVERY_EPOCH = 1
USE_IMAGE_CLBK = True
VAL_EVERY_EPOCH = SAVE_MODEL_EVERY_EPOCH
SAVE_IMAGE_EVERY_EPOCH = SAVE_MODEL_EVERY_EPOCH
USE_FG_CLBK = True
#---------------------------------------------------------------------------

```

#### :rocket: Module parameters

The modules parameters are written as follows in the configuration file:

```python
NAME=Dict(
  fct="RegisterName"
  kwargs=Dict(
    key_word=arguments,
  )
)
```

The `fct` argumentation correspond to one of the module name listed in the `register.py` file. The `register.py` file lists all existing modules in Biom3d. To have more details about one specific module, we recommended to read the documentation of the module. There are currently 5 main modules type: dataset, model, metric, trainer and predictor. Each modules are not compatible with all modules, read the documentation for more details.

### :muscle: Training

Please create a folder named `logs/` in the current directory. 

Once the configuration file is defined, the training can start with the following command:

```
python biom3d/train.py --config configs.your_config_file
```

Careful, do not put `.py` in the end of your config file name. 

A new sub-folder, that we dubbed base-folder in this documentation, will be created in the `logs/` folder. The base-folder contains 3 sub-folders:
* `image`: with the snapshots of the current training results
* `log`: with the configuration files stored in Yaml format and with Tensorboard event file
* `model`: with the Pytorch model(s). 

You can plot the training curves during model training with the following command:
=======
TL;DR: here is a single line of code to install biom3d:
>>>>>>> a579334f

```
pip install torch biom3d
```

## :hand: Usage

**For Graphical User Interface users, please check our documentation here:** [**Documentation-GUI**](https://biom3d.readthedocs.io/en/latest/quick_run_gui.html)

**For Command Line Interface users, please check our documentation here:** [**Documentation-CLI**](https://biom3d.readthedocs.io/en/latest/tuto_cli.html)

**For Deep Learning developers, the tutorials are currently being cooked stayed tuned! You can check the partial API documentation already:** [**Documentation-API**](https://biom3d.readthedocs.io/en/latest/builder.html)

TL;DR: here is a single line of code to run biom3d on the [BTCV challenge](https://www.synapse.org/#!Synapse:syn3193805/wiki/217785) and reach the same performance as nnU-Net (no cross-validation yet): 

```
python -m biom3d.preprocess_train\
 --img_dir data/btcv/Training/img\
 --msk_dir data/btcv/Training/label\
 --num_classes 13\
 --ct_norm
```

## :bookmark_tabs: Citation

If you find Biom3d useful in your research, please cite:

```
@misc{biom3d,
  title={{Biom3d} Easy-to-use Tool for 3D Semantic Segmentation of Volumetric Images using Deep Learning},
  author={Guillaume Mougeot},
  howpublished = {\url{https://github.com/GuillaumeMougeot/biom3d}},
  year={2023}
  }
```

## :moneybag: Fundings and Acknowledgements 

This project has been inspired by the following publication: "nnU-Net: a self-configuring method for deep learning-based biomedical image segmentation", Fabian Isensee et al, Nature Method, 2021.

This project has been supported by Oxford Brookes University and the European Regional Development Fund (FEDER). It was carried out between the laboratories of iGReD (France), Institut Pascal (France) and Plant Nuclear Envelop (UK).

<p align="middle">
  <img src="images/Flag_of_Europe.svg.png" alt="Europe" width="100">
  <img src="images/brookes_logo_black.bmp" alt="Brookes" width="100">
  <img src="images/GReD_color_EN.png" alt="iGReD" width="100">
  <img src="images/logo_ip.png" alt="IP" width="100">
  <img src="images/logo_aura.PNG" alt="AURA" width="100">
  <img src="images/logo_UCA.jpg" alt="UCA" width="100">
</p>


<|MERGE_RESOLUTION|>--- conflicted
+++ resolved
@@ -25,211 +25,7 @@
 
 **For the installation details, please check our documentation here:** [**Documentation-Installation**](https://biom3d.readthedocs.io/en/latest/installation.html)
 
-<<<<<<< HEAD
-## :hand: Usage
-
-**For Graphical User Interface users, please check our documentation here:** [**Documentation-GUI**](https://biom3d.readthedocs.io/en/latest/quick_run_gui.html)
-
-Two options:
-* If you have a trained model, you can do [predictions](#prediction) directly.
-* If you do not have a trained model, you must train one and, to do so, you must preprocess your data and create a configuration file. 
-
-Three steps to train a new model:
-* [data preprocessing to tif format (both images and ground truth masks)](#preprocessing)
-* [configuration file definition](#configuration-file-definition)
-* [training](#training)
-
-### Training preprocessing 
-
-Preprocessing consists in transforming the training images and masks to the appropriate format for both training and prediction.
-
-#### Folder structure
-
-The training images and masks must all be placed inside two distinct folders:
-
-    training_folder
-    ├── images
-    │   ├── image_01.tif
-    │   ├── image_02.tif
-    │   └── ...
-    └── masks
-        ├── image_01.tif
-        ├── image_01.tif
-        └── ...
-
-About the naming, the only constraint is that the images and masks have the exact same name. All the folders can have any name **with no space in it** and the parent folder structure does not matter.
-
-#### Image format
-
-To help formatting the images to the correct format, we have written a preprocessing script (preprocess.py). More details are available in [the next section](#helper-function).
-
-Constraints:
-- The images and masks must be .tif files. 
-- The images and masks must all have 4 dimensions: (channel, height, width, depth).
-- Each dimension of each image must be identical to each dimension of the corresponding mask, expect for the channel dimension.
-- Images must be stored in float32 format (numpy.float32).
-- Masks must be stored in byte format (numpy.byte) or int64 format (numpy.int64 or python int type).
-- Masks values must be 0 or 1. Each mask channel represents one type of object. Masks do not have to be 'one-hot' encoded as we use sigmoid activation and not softmax activation. 
-
-Recommandations: (the training might work well without these constraints)
-- Images values must be Z-normalized 
-
-#### Helper function
-
-We defined a function in `biom3d/preprocess.py` to help preprocess the images.
-
-Here is an example of how to use it:
-
-```
-python biom3d/preprocess.py --img_dir path/to/image/folder --img_out_dir path/to/preprocessed/image/folder --msk_dir path/to/mask/folder --msk_out_dir path/to/preprocessed/mask/folder --auto_config
-```
-
-The `--auto_config` option is recommended. It helps you complete the configuration file by providing you the ideal patch size, batch size and number of poolings depending of the median size of the dataset images.
-
-### Training configuration file definition
-
-All of the hyper-parameters are defined in the configuration file. The configuration files are stored in Python format in the `configs` folder. You can create a new config file by copy/paste one of the existing ones and by adapting the parameters defined below. For instance, copy/paste and rename `unet_pancreas.py` in the same folder and open this Python script with your favourite text editor. 
-
-There are two types of hyper-parameters in the configuration file: builder parameters and modules parameters. 
-
-#### Builder parameters
-
-Builder parameters are written as follows: `NAME=value`. The dataset builder parameters must be adapted to your own dataset and the Auto-config builder parameters value can be set with the pre-processing values. The rest of the builder parameters is optional. 
-
-Here is the exhaustive list of builder parameters:
-
-```python
-#---------------------------------------------------------------------------
-# Dataset builder-parameters
-# EDIT THE FOLLOWING PARAMATERS WITH YOUR OWN DATASETS PARAMETERS
-
-# Folder where pre-processed images are stored
-IMG_DIR = 'data/pancreas/tif_imagesTr_small'
-
-# Folder where pre-processed masks are stored
-MSK_DIR = 'data/pancreas/tif_labelsTr_small'
-
-# (optional) path to the .csv file storing "filename,hold_out,fold", where:
-# "filename" is the image name,
-# "hold_out" is either 0 (training image) or 1 (testing image),
-# "fold" (non-negative integer) indicates the k-th fold, 
-# by default fold 0 of the training image (hold_out=0) is the validation set.
-CSV_DIR = 'data/pancreas/folds_pancreas.csv'
-
-# CSV_DIR can be set to None, in which case the validation set will be
-# automatically chosen from the training set (20% of the training images/masks)
-# CSV_DIR = None 
-
-# model name
-DESC = 'unet_mine-pancreas_21'
-
-# number of classes of objects
-# the background does not count, so the minimum is 1 (the max is 255)
-NUM_CLASSES=2
-
-#---------------------------------------------------------------------------
-# Auto-config builder-parameters
-# PASTE AUTO-CONFIG RESULTS HERE
-
-# batch size
-BATCH_SIZE = 2
-
-# patch size passed to the model
-PATCH_SIZE = [40,224,224]
-
-# larger patch size used prior rotation augmentation to avoid "empty" corners.
-AUG_PATCH_SIZE = [48,263,263]
-
-# number of pooling done in the UNet
-NUM_POOLS = [3,5,5]
-
-# median spacing is used only during prediction to normalize the output images
-# it is commented here because we did not notice any improvement
-# MEDIAN_SPACING=[0.79492199, 0.79492199, 2.5]
-MEDIAN_SPACING=[]
-
-#---------------------------------------------------------------------------
-# Advanced paramaters (can be left as such) 
-# training configs
-
-# whether to store also the best model 
-SAVE_BEST = True 
-
-# number of epochs
-# the number of epochs can be reduced for small training set (e.g. a set of 10 images/masks of 128x128x64)
-NB_EPOCHS = 1000
-
-# optimizer parameters
-LR_START = 1e-2 # comment if need to reload learning rate after training interruption
-WEIGHT_DECAY = 3e-5
-
-# whether to use deep-supervision loss:
-# a loss is placed at each stage of the UNet model
-USE_DEEP_SUPERVISION = False
-
-# whether to use softmax loss instead of sigmoid
-# should not be set to True if object classes are overlapping in the masks
-USE_SOFTMAX=False 
-
-# training loop parameters
-USE_FP16 = True
-NUM_WORKERS = 4
-
-#---------------------------------------------------------------------------
-# callback setup (can be left as such) 
-# callbacks are routines that execute periodically during the training loop
-
-# folder where the training logs will be stored, including:
-# - model .pth files (state_dict)
-# - image snapshots of model training (only if USE_IMAGE_CLBK is True)
-# - logs with this configuration stored in .yaml format and tensorboard logs
-LOG_DIR = 'logs/'
-
-SAVE_MODEL_EVERY_EPOCH = 1
-USE_IMAGE_CLBK = True
-VAL_EVERY_EPOCH = SAVE_MODEL_EVERY_EPOCH
-SAVE_IMAGE_EVERY_EPOCH = SAVE_MODEL_EVERY_EPOCH
-USE_FG_CLBK = True
-#---------------------------------------------------------------------------
-
-```
-
-#### :rocket: Module parameters
-
-The modules parameters are written as follows in the configuration file:
-
-```python
-NAME=Dict(
-  fct="RegisterName"
-  kwargs=Dict(
-    key_word=arguments,
-  )
-)
-```
-
-The `fct` argumentation correspond to one of the module name listed in the `register.py` file. The `register.py` file lists all existing modules in Biom3d. To have more details about one specific module, we recommended to read the documentation of the module. There are currently 5 main modules type: dataset, model, metric, trainer and predictor. Each modules are not compatible with all modules, read the documentation for more details.
-
-### :muscle: Training
-
-Please create a folder named `logs/` in the current directory. 
-
-Once the configuration file is defined, the training can start with the following command:
-
-```
-python biom3d/train.py --config configs.your_config_file
-```
-
-Careful, do not put `.py` in the end of your config file name. 
-
-A new sub-folder, that we dubbed base-folder in this documentation, will be created in the `logs/` folder. The base-folder contains 3 sub-folders:
-* `image`: with the snapshots of the current training results
-* `log`: with the configuration files stored in Yaml format and with Tensorboard event file
-* `model`: with the Pytorch model(s). 
-
-You can plot the training curves during model training with the following command:
-=======
 TL;DR: here is a single line of code to install biom3d:
->>>>>>> a579334f
 
 ```
 pip install torch biom3d
